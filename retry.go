--- conflicted
+++ resolved
@@ -68,11 +68,9 @@
 
 // newRetryTimer creates a timer with exponentially increasing
 // delays until the maximum retry attempts are reached.
-<<<<<<< HEAD
-func (adm AdminClient) newRetryTimer(ctx context.Context, maxRetry int, unit time.Duration, cp time.Duration, jitter float64) <-chan int {
-=======
+
 func (adm AdminClient) newRetryTimer(ctx context.Context, maxRetry int, unit time.Duration, capDur time.Duration, jitter float64) <-chan int {
->>>>>>> 1f98882a
+
 	attemptCh := make(chan int)
 
 	// computes the exponential backoff duration according to
@@ -88,13 +86,10 @@
 
 		// sleep = random_between(0, min(cap, base * 2 ** attempt))
 		sleep := unit * 1 << uint(attempt)
-<<<<<<< HEAD
-		if sleep > cp {
-			sleep = cp
-=======
+
 		if sleep > capDur {
-			sleep = capDur
->>>>>>> 1f98882a
+			sleep = capDury
+
 		}
 		if jitter > NoJitter {
 			sleep -= time.Duration(adm.random.Float64() * float64(sleep) * jitter)
