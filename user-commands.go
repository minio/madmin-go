//
// Copyright (c) 2015-2024 MinIO, Inc.
//
// This file is part of MinIO Object Storage stack
//
// This program is free software: you can redistribute it and/or modify
// it under the terms of the GNU Affero General Public License as
// published by the Free Software Foundation, either version 3 of the
// License, or (at your option) any later version.
//
// This program is distributed in the hope that it will be useful,
// but WITHOUT ANY WARRANTY; without even the implied warranty of
// MERCHANTABILITY or FITNESS FOR A PARTICULAR PURPOSE.  See the
// GNU Affero General Public License for more details.
//
// You should have received a copy of the GNU Affero General Public License
// along with this program. If not, see <http://www.gnu.org/licenses/>.
//

package madmin

import (
	"context"
	"encoding/json"
	"errors"
	"io"
	"net/http"
	"net/url"
	"regexp"
	"time"

	"github.com/minio/minio-go/v7/pkg/tags"
)

// AccountAccess contains information about
type AccountAccess struct {
	Read  bool `json:"read"`
	Write bool `json:"write"`
}

// BucketDetails provides information about features currently
// turned-on per bucket.
type BucketDetails struct {
	Versioning          bool         `json:"versioning"`
	VersioningSuspended bool         `json:"versioningSuspended"`
	Locking             bool         `json:"locking"`
	Replication         bool         `json:"replication"`
	Tagging             *tags.Tags   `json:"tags"`
	Quota               *BucketQuota `json:"quota"`
}

// BucketAccessInfo represents bucket usage of a bucket, and its relevant
// access type for an account
type BucketAccessInfo struct {
	Name                    string            `json:"name"`
	Size                    uint64            `json:"size"`
	Objects                 uint64            `json:"objects"`
	ObjectSizesHistogram    map[string]uint64 `json:"objectHistogram"`
	ObjectVersionsHistogram map[string]uint64 `json:"objectsVersionsHistogram"`
	Details                 *BucketDetails    `json:"details"`
	PrefixUsage             map[string]uint64 `json:"prefixUsage"`
	Created                 time.Time         `json:"created"`
	Access                  AccountAccess     `json:"access"`
}

// AccountInfo represents the account usage info of an
// account across buckets.
type AccountInfo struct {
	AccountName string
	Server      BackendInfo
	Policy      json.RawMessage // Use iam/policy.Parse to parse the result, to be done by the caller.
	Buckets     []BucketAccessInfo
}

// AccountOpts allows for configurable behavior with "prefix-usage"
type AccountOpts struct {
	PrefixUsage bool
}

// AccountInfo returns the usage info for the authenticating account.
func (adm *AdminClient) AccountInfo(ctx context.Context, opts AccountOpts) (AccountInfo, error) {
	q := make(url.Values)
	if opts.PrefixUsage {
		q.Set("prefix-usage", "true")
	}
	resp, err := adm.executeMethod(ctx, http.MethodGet,
		requestData{
			relPath:     adminAPIPrefixV4 + "/accountinfo",
			queryValues: q,
		},
	)
	defer closeResponse(resp)
	if err != nil {
		return AccountInfo{}, err
	}

	// Check response http status code
	if resp.StatusCode != http.StatusOK {
		return AccountInfo{}, httpRespToErrorResponse(resp)
	}

	// Unmarshal the server's json response
	var accountInfo AccountInfo

	respBytes, err := io.ReadAll(resp.Body)
	if err != nil {
		return AccountInfo{}, err
	}

	err = json.Unmarshal(respBytes, &accountInfo)
	if err != nil {
		return AccountInfo{}, err
	}

	return accountInfo, nil
}

// AccountStatus - account status.
type AccountStatus string

// Account status per user.
const (
	AccountEnabled  AccountStatus = "enabled"
	AccountDisabled AccountStatus = "disabled"
)

// UserAuthType indicates the type of authentication for the user.
type UserAuthType string

// Valid values for UserAuthType.
const (
	BuiltinUserAuthType UserAuthType = "builtin"
	LDAPUserAuthType    UserAuthType = "ldap"
)

// UserAuthInfo contains info about how the user is authenticated.
type UserAuthInfo struct {
	Type UserAuthType `json:"type"`

	// Specifies the external server that authenticated the server (empty for
	// builtin IDP)
	AuthServer string `json:"authServer,omitempty"`

	// Specifies the user ID as present in the external auth server (e.g. in
	// OIDC could be the email of the user). For builtin, this would be the same
	// as the access key.
	AuthServerUserID string `json:"authServerUserID,omitempty"`
}

// UserInfo carries information about long term users.
type UserInfo struct {
	AuthInfo   *UserAuthInfo `json:"userAuthInfo,omitempty"`
	SecretKey  string        `json:"secretKey,omitempty"`
	PolicyName string        `json:"policyName,omitempty"`
	Status     AccountStatus `json:"status"`
	MemberOf   []string      `json:"memberOf,omitempty"`
	UpdatedAt  time.Time     `json:"updatedAt,omitempty"`
}

// RemoveUser - remove a user.
func (adm *AdminClient) RemoveUser(ctx context.Context, accessKey string) error {
	queryValues := url.Values{}
	queryValues.Set("accessKey", accessKey)

	reqData := requestData{
		relPath:     adminAPIPrefixV4 + "/remove-user",
		queryValues: queryValues,
	}

	// Execute DELETE on /minio/admin/v4/remove-user to remove a user.
	resp, err := adm.executeMethod(ctx, http.MethodDelete, reqData)

	defer closeResponse(resp)
	if err != nil {
		return err
	}

	if resp.StatusCode != http.StatusOK {
		return httpRespToErrorResponse(resp)
	}

	return nil
}

// ListUsers - list all users.
func (adm *AdminClient) ListUsers(ctx context.Context) (map[string]UserInfo, error) {
	reqData := requestData{
		relPath: adminAPIPrefixV4 + "/list-users",
	}

	// Execute GET on /minio/admin/v4/list-users
	resp, err := adm.executeMethod(ctx, http.MethodGet, reqData)

	defer closeResponse(resp)
	if err != nil {
		return nil, err
	}

	if resp.StatusCode != http.StatusOK {
		return nil, httpRespToErrorResponse(resp)
	}

	data, err := DecryptData(adm.getSecretKey(), resp.Body)
	if err != nil {
		return nil, err
	}

	users := make(map[string]UserInfo)
	if err = json.Unmarshal(data, &users); err != nil {
		return nil, err
	}

	return users, nil
}

// GetUserInfo - get info on a user
func (adm *AdminClient) GetUserInfo(ctx context.Context, name string) (u UserInfo, err error) {
	queryValues := url.Values{}
	queryValues.Set("accessKey", name)

	reqData := requestData{
		relPath:     adminAPIPrefixV4 + "/user-info",
		queryValues: queryValues,
	}

	// Execute GET on /minio/admin/v4/user-info
	resp, err := adm.executeMethod(ctx, http.MethodGet, reqData)

	defer closeResponse(resp)
	if err != nil {
		return u, err
	}

	if resp.StatusCode != http.StatusOK {
		return u, httpRespToErrorResponse(resp)
	}

	b, err := io.ReadAll(resp.Body)
	if err != nil {
		return u, err
	}

	if err = json.Unmarshal(b, &u); err != nil {
		return u, err
	}

	return u, nil
}

// AddOrUpdateUserReq allows to update
//   - user details such as secret key
//   - account status.
//   - optionally a comma separated list of policies
//     to be applied for the user.
type AddOrUpdateUserReq struct {
	SecretKey string        `json:"secretKey,omitempty"`
	Policy    string        `json:"policy,omitempty"`
	Status    AccountStatus `json:"status"`
}

// SetUserReq - update user secret key, account status or policies.
func (adm *AdminClient) SetUserReq(ctx context.Context, accessKey string, req AddOrUpdateUserReq) error {
	data, err := json.Marshal(req)
	if err != nil {
		return err
	}
	econfigBytes, err := EncryptData(adm.getSecretKey(), data)
	if err != nil {
		return err
	}

	queryValues := url.Values{}
	queryValues.Set("accessKey", accessKey)

	reqData := requestData{
		relPath:     adminAPIPrefixV4 + "/add-user",
		queryValues: queryValues,
		content:     econfigBytes,
	}

	// Execute PUT on /minio/admin/v4/add-user to set a user.
	resp, err := adm.executeMethod(ctx, http.MethodPut, reqData)

	defer closeResponse(resp)
	if err != nil {
		return err
	}

	if resp.StatusCode != http.StatusOK {
		return httpRespToErrorResponse(resp)
	}

	return nil
}

// SetUser - update user secret key or account status.
func (adm *AdminClient) SetUser(ctx context.Context, accessKey, secretKey string, status AccountStatus) error {
	return adm.SetUserReq(ctx, accessKey, AddOrUpdateUserReq{
		SecretKey: secretKey,
		Status:    status,
	})
}

// AddUser - adds a user.
func (adm *AdminClient) AddUser(ctx context.Context, accessKey, secretKey string) error {
	return adm.SetUser(ctx, accessKey, secretKey, AccountEnabled)
}

// SetUserStatus - adds a status for a user.
func (adm *AdminClient) SetUserStatus(ctx context.Context, accessKey string, status AccountStatus) error {
	queryValues := url.Values{}
	queryValues.Set("accessKey", accessKey)
	queryValues.Set("status", string(status))

	reqData := requestData{
		relPath:     adminAPIPrefixV4 + "/set-user-status",
		queryValues: queryValues,
	}

	// Execute PUT on /minio/admin/v4/set-user-status to set status.
	resp, err := adm.executeMethod(ctx, http.MethodPut, reqData)

	defer closeResponse(resp)
	if err != nil {
		return err
	}

	if resp.StatusCode != http.StatusOK {
		return httpRespToErrorResponse(resp)
	}

	return nil
}

// AddServiceAccountReq is the request options of the add service account admin call
type AddServiceAccountReq struct {
	Policy     json.RawMessage `json:"policy,omitempty"` // Parsed value from iam/policy.Parse()
	TargetUser string          `json:"targetUser,omitempty"`
	AccessKey  string          `json:"accessKey,omitempty"`
	SecretKey  string          `json:"secretKey,omitempty"`

	// Name for this access key
	Name string `json:"name,omitempty"`
	// Description for this access key
	Description string `json:"description,omitempty"`
	// Time at which this access key expires
	Expiration *time.Time `json:"expiration,omitempty"`
}

var serviceAcctValidNameRegex = regexp.MustCompile(`^[a-zA-Z][a-zA-Z0-9_-]*`)

func validateSAName(name string) error {
	if name == "" {
		return nil
	}
	if len(name) > 32 {
		return errors.New("name must not be longer than 32 characters")
	}
	if !serviceAcctValidNameRegex.MatchString(name) {
		return errors.New("name must contain only ASCII letters, digits, underscores and hyphens and must start with a letter")
	}
	return nil
}

func validateSADescription(desc string) error {
	if desc == "" {
		return nil
	}
	if len(desc) > 256 {
		return errors.New("description must be at most 256 bytes long")
	}
	return nil
}

var timeSentinel = time.Unix(0, 0).UTC()

func validateSAExpiration(expiration *time.Time) error {
	// Zero value is valid, it means no expiration.
	if expiration == nil || expiration.UTC().IsZero() || expiration.UTC().Equal(timeSentinel) {
		return nil
	}
	if expiration.Before(time.Now()) {
		return errors.New("the expiration time should be in the future")
	}
	return nil
}

// Validate validates the request parameters.
func (r *AddServiceAccountReq) Validate() error {
	if err := validateSAName(r.Name); err != nil {
		return err
	}

	if err := validateSAExpiration(r.Expiration); err != nil {
		return err
	}
	return validateSADescription(r.Description)
}

// AddServiceAccountResp is the response body of the add service account admin call
type AddServiceAccountResp struct {
	Credentials Credentials `json:"credentials"`
}

// AddServiceAccount - creates a new service account belonging to the user sending
// the request while restricting the service account permission by the given policy document.
func (adm *AdminClient) AddServiceAccount(ctx context.Context, opts AddServiceAccountReq) (Credentials, error) {
	if err := opts.Validate(); err != nil {
		return Credentials{}, err
	}
	data, err := json.Marshal(opts)
	if err != nil {
		return Credentials{}, err
	}

	econfigBytes, err := EncryptData(adm.getSecretKey(), data)
	if err != nil {
		return Credentials{}, err
	}

	reqData := requestData{
		relPath: adminAPIPrefixV4 + "/add-service-account",
		content: econfigBytes,
	}

	// Execute PUT on /minio/admin/v4/add-service-account to set a user.
	resp, err := adm.executeMethod(ctx, http.MethodPut, reqData)
	defer closeResponse(resp)
	if err != nil {
		return Credentials{}, err
	}

	if resp.StatusCode != http.StatusOK {
		return Credentials{}, httpRespToErrorResponse(resp)
	}

	data, err = DecryptData(adm.getSecretKey(), resp.Body)
	if err != nil {
		return Credentials{}, err
	}

	var serviceAccountResp AddServiceAccountResp
	if err = json.Unmarshal(data, &serviceAccountResp); err != nil {
		return Credentials{}, err
	}
	return serviceAccountResp.Credentials, nil
}

// AddServiceAccountLDAP - AddServiceAccount with extra features, restricted to LDAP users.
func (adm *AdminClient) AddServiceAccountLDAP(ctx context.Context, opts AddServiceAccountReq) (Credentials, error) {
	if err := opts.Validate(); err != nil {
		return Credentials{}, err
	}
	data, err := json.Marshal(opts)
	if err != nil {
		return Credentials{}, err
	}

	econfigBytes, err := EncryptData(adm.getSecretKey(), data)
	if err != nil {
		return Credentials{}, err
	}

	reqData := requestData{
		relPath: adminAPIPrefixV4 + "/idp/ldap/add-service-account",
		content: econfigBytes,
	}
	resp, err := adm.executeMethod(ctx, http.MethodPut, reqData)
	defer closeResponse(resp)
	if err != nil {
		return Credentials{}, err
	}

	if resp.StatusCode != http.StatusOK {
		return Credentials{}, httpRespToErrorResponse(resp)
	}

	data, err = DecryptData(adm.getSecretKey(), resp.Body)
	if err != nil {
		return Credentials{}, err
	}

	var serviceAccountResp AddServiceAccountResp
	if err = json.Unmarshal(data, &serviceAccountResp); err != nil {
		return Credentials{}, err
	}
	return serviceAccountResp.Credentials, nil
}

// UpdateServiceAccountReq is the request options of the edit service account admin call
type UpdateServiceAccountReq struct {
	NewPolicy      json.RawMessage `json:"newPolicy,omitempty"` // Parsed policy from iam/policy.Parse
	NewSecretKey   string          `json:"newSecretKey,omitempty"`
	NewStatus      string          `json:"newStatus,omitempty"`
	NewName        string          `json:"newName,omitempty"`
	NewDescription string          `json:"newDescription,omitempty"`
	NewExpiration  *time.Time      `json:"newExpiration,omitempty"`
}

func (u *UpdateServiceAccountReq) Validate() error {
	if err := validateSAName(u.NewName); err != nil {
		return err
	}

	if err := validateSAExpiration(u.NewExpiration); err != nil {
		return err
	}
	return validateSADescription(u.NewDescription)
}

// UpdateServiceAccount - edit an existing service account
func (adm *AdminClient) UpdateServiceAccount(ctx context.Context, accessKey string, opts UpdateServiceAccountReq) error {
	if err := opts.Validate(); err != nil {
		return err
	}
	data, err := json.Marshal(opts)
	if err != nil {
		return err
	}

	econfigBytes, err := EncryptData(adm.getSecretKey(), data)
	if err != nil {
		return err
	}

	queryValues := url.Values{}
	queryValues.Set("accessKey", accessKey)

	reqData := requestData{
		relPath:     adminAPIPrefixV4 + "/update-service-account",
		content:     econfigBytes,
		queryValues: queryValues,
	}

	// Execute POST on /minio/admin/v4/update-service-account to edit a service account
	resp, err := adm.executeMethod(ctx, http.MethodPost, reqData)
	defer closeResponse(resp)
	if err != nil {
		return err
	}

	if resp.StatusCode != http.StatusNoContent {
		return httpRespToErrorResponse(resp)
	}

	return nil
}

type ServiceAccountInfo struct {
	ParentUser    string     `json:"parentUser"`
	AccountStatus string     `json:"accountStatus"`
	ImpliedPolicy bool       `json:"impliedPolicy"`
	AccessKey     string     `json:"accessKey"`
	Name          string     `json:"name,omitempty"`
	Description   string     `json:"description,omitempty"`
	Expiration    *time.Time `json:"expiration,omitempty"`
}

// ListServiceAccountsResp is the response body of the list service accounts call
type ListServiceAccountsResp struct {
	Accounts []ServiceAccountInfo `json:"accounts"`
}

// ListServiceAccounts - list service accounts belonging to the specified user
func (adm *AdminClient) ListServiceAccounts(ctx context.Context, user string) (ListServiceAccountsResp, error) {
	queryValues := url.Values{}
	queryValues.Set("user", user)

	reqData := requestData{
		relPath:     adminAPIPrefixV4 + "/list-service-accounts",
		queryValues: queryValues,
	}

	// Execute GET on /minio/admin/v4/list-service-accounts
	resp, err := adm.executeMethod(ctx, http.MethodGet, reqData)
	defer closeResponse(resp)
	if err != nil {
		return ListServiceAccountsResp{}, err
	}

	if resp.StatusCode != http.StatusOK {
		return ListServiceAccountsResp{}, httpRespToErrorResponse(resp)
	}

	data, err := DecryptData(adm.getSecretKey(), resp.Body)
	if err != nil {
		return ListServiceAccountsResp{}, err
	}

	var listResp ListServiceAccountsResp
	if err = json.Unmarshal(data, &listResp); err != nil {
		return ListServiceAccountsResp{}, err
	}
	return listResp, nil
}

type ListAccessKeysResp struct {
	ServiceAccounts []ServiceAccountInfo `json:"serviceAccounts"`
	STSKeys         []ServiceAccountInfo `json:"stsKeys"`
}

const (
	AccessKeyListUsersOnly  = "users-only"
	AccessKeyListSTSOnly    = "sts-only"
	AccessKeyListSvcaccOnly = "svcacc-only"
	AccessKeyListAll        = "all"
)

// ListAccessKeysOpts - options for listing access keys
type ListAccessKeysOpts struct {
	ListType   string
	All        bool
	ConfigName string // blank for default config or if AllConfigs is true
	AllConfigs bool
}

func (opts *ListAccessKeysOpts) validate(n int) error {
	if opts.ListType == "" {
		opts.ListType = AccessKeyListAll
	}

	if opts.ListType != AccessKeyListUsersOnly && opts.ListType != AccessKeyListSTSOnly &&
		opts.ListType != AccessKeyListSvcaccOnly && opts.ListType != AccessKeyListAll {
		return errors.New("invalid list type")
	}

	if opts.All && n > 0 {
		return errors.New("either specify users or all, not both")
	}

	return nil
}

func (opts *ListAccessKeysOpts) BuiltinValidate(n int) error {
	if err := opts.validate(n); err != nil {
		return err
	}

	if opts.ConfigName != "" || opts.AllConfigs {
		return errors.New("configName and allConfigs are not supported for builtin provider")
	}
	return nil
}

func (opts *ListAccessKeysOpts) LDAPValidate(n int) error {
	return opts.BuiltinValidate(n)
}

func (opts *ListAccessKeysOpts) OpenIDValidate(n int) error {
	if err := opts.validate(n); err != nil {
		return err
	}
	if opts.ConfigName != "" && opts.AllConfigs {
		return errors.New("configName and allConfigs are mutually exclusive")
	}
	return nil
}

// ListAccessKeysBulk - list access keys belonging to the given users or all users
func (adm *AdminClient) ListAccessKeysBulk(ctx context.Context, users []string, opts ListAccessKeysOpts) (map[string]ListAccessKeysResp, error) {
	if err := opts.BuiltinValidate(len(users)); err != nil {
		return nil, err
	}

	queryValues := url.Values{}
	queryValues.Set("listType", opts.ListType)
	queryValues["users"] = users
	if opts.All {
		queryValues.Set("all", "true")
	}

	reqData := requestData{
		relPath:     adminAPIPrefixV4 + "/list-access-keys-bulk",
		queryValues: queryValues,
	}

	// Execute GET on /minio/admin/v4/list-access-keys-bulk
	resp, err := adm.executeMethod(ctx, http.MethodGet, reqData)
	defer closeResponse(resp)
	if err != nil {
		return nil, err
	}

	if resp.StatusCode != http.StatusOK {
		return nil, httpRespToErrorResponse(resp)
	}

	data, err := DecryptData(adm.getSecretKey(), resp.Body)
	if err != nil {
		return nil, err
	}

	listResp := make(map[string]ListAccessKeysResp)
	if err = json.Unmarshal(data, &listResp); err != nil {
		return nil, err
	}
	return listResp, nil
}

type OpenIDUserAccessKeys struct {
	MinioAccessKey  string               `json:"minioAccessKey"`
	ID              string               `json:"ID"`
	ReadableName    string               `json:"readableName"`
	ServiceAccounts []ServiceAccountInfo `json:"serviceAccounts"`
	STSKeys         []ServiceAccountInfo `json:"stsKeys"`
}

type ListAccessKeysOpenIDResp struct {
	ConfigName string                 `json:"configName"`
	Users      []OpenIDUserAccessKeys `json:"users"`
}

// ListAccessKeysOpenIDBulk - list access keys belonging to the given users or all users
func (adm *AdminClient) ListAccessKeysOpenIDBulk(ctx context.Context, users []string, opts ListAccessKeysOpts) ([]ListAccessKeysOpenIDResp, error) {
	if err := opts.OpenIDValidate(len(users)); err != nil {
		return nil, err
	}

	queryValues := url.Values{}
	queryValues.Set("listType", opts.ListType)
	queryValues["users"] = users
	if opts.All {
		queryValues.Set("all", "true")
	}
	if opts.ConfigName != "" {
		queryValues.Set("configName", opts.ConfigName)
	}
	if opts.AllConfigs {
		queryValues.Set("allConfigs", "true")
	}

	reqData := requestData{
<<<<<<< HEAD
		relPath:     adminAPIPrefix + "/idp/openid/list-access-keys-bulk",
		queryValues: queryValues,
	}

	// Execute GET on /minio/admin/v3/list-access-keys-bulk
=======
		relPath:     adminAPIPrefixV4 + "/idp/openid/list-access-keys-bulk",
		queryValues: queryValues,
	}

	// Execute GET on /minio/admin/v4/list-access-keys-bulk
>>>>>>> 1f98882a
	resp, err := adm.executeMethod(ctx, http.MethodGet, reqData)
	defer closeResponse(resp)
	if err != nil {
		return nil, err
	}

	if resp.StatusCode != http.StatusOK {
		return nil, httpRespToErrorResponse(resp)
	}

	data, err := DecryptData(adm.getSecretKey(), resp.Body)
	if err != nil {
		return nil, err
	}

	var listResp []ListAccessKeysOpenIDResp
	if err = json.Unmarshal(data, &listResp); err != nil {
		return nil, err
	}
	return listResp, nil
}

// InfoServiceAccountResp is the response body of the info service account call
type InfoServiceAccountResp struct {
	ParentUser    string     `json:"parentUser"`
	AccountStatus string     `json:"accountStatus"`
	ImpliedPolicy bool       `json:"impliedPolicy"`
	Policy        string     `json:"policy"`
	Name          string     `json:"name,omitempty"`
	Description   string     `json:"description,omitempty"`
	Expiration    *time.Time `json:"expiration,omitempty"`
}

// InfoServiceAccount - returns the info of service account belonging to the specified user
func (adm *AdminClient) InfoServiceAccount(ctx context.Context, accessKey string) (InfoServiceAccountResp, error) {
	queryValues := url.Values{}
	queryValues.Set("accessKey", accessKey)

	reqData := requestData{
		relPath:     adminAPIPrefixV4 + "/info-service-account",
		queryValues: queryValues,
	}

	// Execute GET on /minio/admin/v4/info-service-account
	resp, err := adm.executeMethod(ctx, http.MethodGet, reqData)
	defer closeResponse(resp)
	if err != nil {
		return InfoServiceAccountResp{}, err
	}

	if resp.StatusCode != http.StatusOK {
		return InfoServiceAccountResp{}, httpRespToErrorResponse(resp)
	}

	data, err := DecryptData(adm.getSecretKey(), resp.Body)
	if err != nil {
		return InfoServiceAccountResp{}, err
	}

	var infoResp InfoServiceAccountResp
	if err = json.Unmarshal(data, &infoResp); err != nil {
		return InfoServiceAccountResp{}, err
	}
	return infoResp, nil
}

// DeleteServiceAccount - delete a specified service account. The server will reject
// the request if the service account does not belong to the user initiating the request
func (adm *AdminClient) DeleteServiceAccount(ctx context.Context, serviceAccount string) error {
	queryValues := url.Values{}
	queryValues.Set("accessKey", serviceAccount)

	reqData := requestData{
		relPath:     adminAPIPrefixV4 + "/delete-service-account",
		queryValues: queryValues,
	}

	// Execute DELETE on /minio/admin/v4/delete-service-account
	resp, err := adm.executeMethod(ctx, http.MethodDelete, reqData)
	defer closeResponse(resp)
	if err != nil {
		return err
	}

	if resp.StatusCode != http.StatusNoContent {
		return httpRespToErrorResponse(resp)
	}

	return nil
}

// TemporaryAccountInfoResp is the response body of the info temporary call
type TemporaryAccountInfoResp InfoServiceAccountResp

// TemporaryAccountInfo - returns the info of a temporary account
func (adm *AdminClient) TemporaryAccountInfo(ctx context.Context, accessKey string) (TemporaryAccountInfoResp, error) {
	queryValues := url.Values{}
	queryValues.Set("accessKey", accessKey)

	reqData := requestData{
		relPath:     adminAPIPrefixV4 + "/temporary-account-info",
		queryValues: queryValues,
	}

	// Execute GET on /minio/admin/v4/temporary-account-info
	resp, err := adm.executeMethod(ctx, http.MethodGet, reqData)
	defer closeResponse(resp)
	if err != nil {
		return TemporaryAccountInfoResp{}, err
	}

	if resp.StatusCode != http.StatusOK {
		return TemporaryAccountInfoResp{}, httpRespToErrorResponse(resp)
	}

	data, err := DecryptData(adm.getSecretKey(), resp.Body)
	if err != nil {
		return TemporaryAccountInfoResp{}, err
	}

	var infoResp TemporaryAccountInfoResp
	if err = json.Unmarshal(data, &infoResp); err != nil {
		return TemporaryAccountInfoResp{}, err
	}
	return infoResp, nil
}

// User provider types
const (
	BuiltinProvider     = "builtin"
	LDAPProvider        = "ldap"
	OpenIDProvider      = "openid"
	K8SProvider         = "k8s"
	CertificateProvider = "tls"
	CustomTokenProvider = "custom"
)

// RevokeTokensReq is the request options of the revoke tokens admin call.
// If User is empty, the requestor's tokens are revoked.
// If requestor is STS, leaving TokenRevokeType empty revokes requestor's type of tokens.
type RevokeTokensReq struct {
	User            string `json:"user"`
	TokenRevokeType string `json:"tokenRevokeType"`
	FullRevoke      bool   `json:"fullRevoke"`
}

func (r *RevokeTokensReq) Validate() error {
	if r.User != "" && r.TokenRevokeType == "" && !r.FullRevoke {
		return errors.New("one of TokenRevokeType or FullRevoke must be set when User is set")
	}
	if r.TokenRevokeType != "" && r.FullRevoke {
		return errors.New("only one of TokenRevokeType or FullRevoke must be set, not both")
	}
	return nil
}

func (adm *AdminClient) revokeTokens(ctx context.Context, opts RevokeTokensReq, provider string) error {
	queryValues := url.Values{}
	queryValues.Set("user", opts.User)
	queryValues.Set("tokenRevokeType", opts.TokenRevokeType)
	if opts.FullRevoke {
		queryValues.Set("fullRevoke", "true")
	}

	reqData := requestData{
		relPath:     adminAPIPrefixV4 + "/revoke-tokens/" + provider,
		queryValues: queryValues,
	}

	// Execute POST on /minio/admin/v4/revoke-tokens/{provider}
	resp, err := adm.executeMethod(ctx, http.MethodPost, reqData)
	defer closeResponse(resp)
	if err != nil {
		return err
	}

	if resp.StatusCode != http.StatusNoContent {
		return httpRespToErrorResponse(resp)
	}

	return nil
}

// RevokeTokens - revokes tokens for the specified builtin user, or
// for an external (LDAP, OpenID, etc.) user being sent by one of its STS credentials.
func (adm *AdminClient) RevokeTokens(ctx context.Context, opts RevokeTokensReq) error {
	return adm.revokeTokens(ctx, opts, BuiltinProvider)
}

// RevokeTokensLDAP - revokes tokens for the specified LDAP user.
func (adm *AdminClient) RevokeTokensLDAP(ctx context.Context, opts RevokeTokensReq) error {
	return adm.revokeTokens(ctx, opts, LDAPProvider)
}

type LDAPSpecificAccessKeyInfo struct {
	Username string `json:"username"`
}

type OpenIDSpecificAccessKeyInfo struct {
	ConfigName       string `json:"configName"`
	UserID           string `json:"userID"`
	UserIDClaim      string `json:"userIDClaim"`
	DisplayName      string `json:"displayName,omitempty"`
	DisplayNameClaim string `json:"displayNameClaim,omitempty"`
}

// InfoAccessKeyResp is the response body of the info access key call
type InfoAccessKeyResp struct {
	AccessKey string

	InfoServiceAccountResp

	UserType           string                      `json:"userType"`
	UserProvider       string                      `json:"userProvider"`
	LDAPSpecificInfo   LDAPSpecificAccessKeyInfo   `json:"ldapSpecificInfo,omitempty"`
	OpenIDSpecificInfo OpenIDSpecificAccessKeyInfo `json:"openIDSpecificInfo,omitempty"`
}

// InfoAccessKey - returns the info of an access key
func (adm *AdminClient) InfoAccessKey(ctx context.Context, accessKey string) (InfoAccessKeyResp, error) {
	queryValues := url.Values{}
	queryValues.Set("accessKey", accessKey)

	reqData := requestData{
<<<<<<< HEAD
		relPath:     adminAPIPrefix + "/info-access-key",
		queryValues: queryValues,
	}

	// Execute GET on /minio/admin/v3/info-access-key
=======
		relPath:     adminAPIPrefixV4 + "/info-access-key",
		queryValues: queryValues,
	}

	// Execute GET on /minio/admin/v4/info-access-key
>>>>>>> 1f98882a
	resp, err := adm.executeMethod(ctx, http.MethodGet, reqData)
	defer closeResponse(resp)
	if err != nil {
		return InfoAccessKeyResp{}, err
	}

	if resp.StatusCode != http.StatusOK {
		return InfoAccessKeyResp{}, httpRespToErrorResponse(resp)
	}

	data, err := DecryptData(adm.getSecretKey(), resp.Body)
	if err != nil {
		return InfoAccessKeyResp{}, err
	}

	var infoResp InfoAccessKeyResp
	if err = json.Unmarshal(data, &infoResp); err != nil {
		return InfoAccessKeyResp{}, err
	}
	return infoResp, nil
}<|MERGE_RESOLUTION|>--- conflicted
+++ resolved
@@ -730,19 +730,11 @@
 	}
 
 	reqData := requestData{
-<<<<<<< HEAD
+
 		relPath:     adminAPIPrefix + "/idp/openid/list-access-keys-bulk",
 		queryValues: queryValues,
 	}
 
-	// Execute GET on /minio/admin/v3/list-access-keys-bulk
-=======
-		relPath:     adminAPIPrefixV4 + "/idp/openid/list-access-keys-bulk",
-		queryValues: queryValues,
-	}
-
-	// Execute GET on /minio/admin/v4/list-access-keys-bulk
->>>>>>> 1f98882a
 	resp, err := adm.executeMethod(ctx, http.MethodGet, reqData)
 	defer closeResponse(resp)
 	if err != nil {
@@ -967,19 +959,10 @@
 	queryValues.Set("accessKey", accessKey)
 
 	reqData := requestData{
-<<<<<<< HEAD
 		relPath:     adminAPIPrefix + "/info-access-key",
 		queryValues: queryValues,
 	}
 
-	// Execute GET on /minio/admin/v3/info-access-key
-=======
-		relPath:     adminAPIPrefixV4 + "/info-access-key",
-		queryValues: queryValues,
-	}
-
-	// Execute GET on /minio/admin/v4/info-access-key
->>>>>>> 1f98882a
 	resp, err := adm.executeMethod(ctx, http.MethodGet, reqData)
 	defer closeResponse(resp)
 	if err != nil {
