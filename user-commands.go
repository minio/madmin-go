--- conflicted
+++ resolved
@@ -615,11 +615,7 @@
 type ListAccessKeysOpts struct {
 	ListType   string
 	All        bool
-<<<<<<< HEAD
-	ConfigName string
-=======
 	ConfigName string // blank for default config or if AllConfigs is true
->>>>>>> 68978653
 	AllConfigs bool
 }
 
@@ -633,13 +629,10 @@
 		return errors.New("invalid list type")
 	}
 
-<<<<<<< HEAD
-=======
 	if opts.All && n > 0 {
 		return errors.New("either specify users or all, not both")
 	}
 
->>>>>>> 68978653
 	return nil
 }
 
@@ -652,8 +645,6 @@
 		return errors.New("configName and allConfigs are not supported for builtin provider")
 	}
 	return nil
-<<<<<<< HEAD
-=======
 }
 
 func (opts *ListAccessKeysOpts) LDAPValidate(n int) error {
@@ -668,7 +659,6 @@
 		return errors.New("configName and allConfigs are mutually exclusive")
 	}
 	return nil
->>>>>>> 68978653
 }
 
 // ListAccessKeysBulk - list access keys belonging to the given users or all users
