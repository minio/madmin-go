//
// Copyright (c) 2015-2024 MinIO, Inc.
//
// This file is part of MinIO Object Storage stack
//
// This program is free software: you can redistribute it and/or modify
// it under the terms of the GNU Affero General Public License as
// published by the Free Software Foundation, either version 3 of the
// License, or (at your option) any later version.
//
// This program is distributed in the hope that it will be useful,
// but WITHOUT ANY WARRANTY; without even the implied warranty of
// MERCHANTABILITY or FITNESS FOR A PARTICULAR PURPOSE.  See the
// GNU Affero General Public License for more details.
//
// You should have received a copy of the GNU Affero General Public License
// along with this program. If not, see <http://www.gnu.org/licenses/>.
//

package madmin

import (
	"context"
	"encoding/json"
	"errors"
	"io"
	"net/http"
	"net/url"
	"regexp"
	"time"

	"github.com/minio/minio-go/v7/pkg/tags"
)

// AccountAccess contains information about
type AccountAccess struct {
	Read  bool `json:"read"`
	Write bool `json:"write"`
}

// BucketDetails provides information about features currently
// turned-on per bucket.
type BucketDetails struct {
	Versioning          bool         `json:"versioning"`
	VersioningSuspended bool         `json:"versioningSuspended"`
	Locking             bool         `json:"locking"`
	Replication         bool         `json:"replication"`
	Tagging             *tags.Tags   `json:"tags"`
	Quota               *BucketQuota `json:"quota"`
}

// BucketAccessInfo represents bucket usage of a bucket, and its relevant
// access type for an account
type BucketAccessInfo struct {
	Name                    string            `json:"name"`
	Size                    uint64            `json:"size"`
	Objects                 uint64            `json:"objects"`
	ObjectSizesHistogram    map[string]uint64 `json:"objectHistogram"`
	ObjectVersionsHistogram map[string]uint64 `json:"objectsVersionsHistogram"`
	Details                 *BucketDetails    `json:"details"`
	PrefixUsage             map[string]uint64 `json:"prefixUsage"`
	Created                 time.Time         `json:"created"`
	Access                  AccountAccess     `json:"access"`
}

// AccountInfo represents the account usage info of an
// account across buckets.
type AccountInfo struct {
	AccountName string
	Server      BackendInfo
	Policy      json.RawMessage // Use iam/policy.Parse to parse the result, to be done by the caller.
	Buckets     []BucketAccessInfo
}

// AccountOpts allows for configurable behavior with "prefix-usage"
type AccountOpts struct {
	PrefixUsage bool
}

// AccountInfo returns the usage info for the authenticating account.
func (adm *AdminClient) AccountInfo(ctx context.Context, opts AccountOpts) (AccountInfo, error) {
	q := make(url.Values)
	if opts.PrefixUsage {
		q.Set("prefix-usage", "true")
	}
	resp, err := adm.executeMethod(ctx, http.MethodGet,
		requestData{
			relPath:     adminAPIPrefix + "/accountinfo",
			queryValues: q,
		},
	)
	defer closeResponse(resp)
	if err != nil {
		return AccountInfo{}, err
	}

	// Check response http status code
	if resp.StatusCode != http.StatusOK {
		return AccountInfo{}, httpRespToErrorResponse(resp)
	}

	// Unmarshal the server's json response
	var accountInfo AccountInfo

	respBytes, err := io.ReadAll(resp.Body)
	if err != nil {
		return AccountInfo{}, err
	}

	err = json.Unmarshal(respBytes, &accountInfo)
	if err != nil {
		return AccountInfo{}, err
	}

	return accountInfo, nil
}

// AccountStatus - account status.
type AccountStatus string

// Account status per user.
const (
	AccountEnabled  AccountStatus = "enabled"
	AccountDisabled AccountStatus = "disabled"
)

// UserAuthType indicates the type of authentication for the user.
type UserAuthType string

// Valid values for UserAuthType.
const (
	BuiltinUserAuthType UserAuthType = "builtin"
	LDAPUserAuthType                 = "ldap"
)

// UserAuthInfo contains info about how the user is authenticated.
type UserAuthInfo struct {
	Type UserAuthType `json:"type"`

	// Specifies the external server that authenticated the server (empty for
	// builtin IDP)
	AuthServer string `json:"authServer,omitempty"`

	// Specifies the user ID as present in the external auth server (e.g. in
	// OIDC could be the email of the user). For builtin, this would be the same
	// as the access key.
	AuthServerUserID string `json:"authServerUserID,omitempty"`
}

// UserInfo carries information about long term users.
type UserInfo struct {
	AuthInfo   *UserAuthInfo `json:"userAuthInfo,omitempty"`
	SecretKey  string        `json:"secretKey,omitempty"`
	PolicyName string        `json:"policyName,omitempty"`
	Status     AccountStatus `json:"status"`
	MemberOf   []string      `json:"memberOf,omitempty"`
	UpdatedAt  time.Time     `json:"updatedAt,omitempty"`
}

// RemoveUser - remove a user.
func (adm *AdminClient) RemoveUser(ctx context.Context, accessKey string) error {
	queryValues := url.Values{}
	queryValues.Set("accessKey", accessKey)

	reqData := requestData{
		relPath:     adminAPIPrefix + "/remove-user",
		queryValues: queryValues,
	}

	// Execute DELETE on /minio/admin/v3/remove-user to remove a user.
	resp, err := adm.executeMethod(ctx, http.MethodDelete, reqData)

	defer closeResponse(resp)
	if err != nil {
		return err
	}

	if resp.StatusCode != http.StatusOK {
		return httpRespToErrorResponse(resp)
	}

	return nil
}

// ListUsers - list all users.
func (adm *AdminClient) ListUsers(ctx context.Context) (map[string]UserInfo, error) {
	reqData := requestData{
		relPath: adminAPIPrefix + "/list-users",
	}

	// Execute GET on /minio/admin/v3/list-users
	resp, err := adm.executeMethod(ctx, http.MethodGet, reqData)

	defer closeResponse(resp)
	if err != nil {
		return nil, err
	}

	if resp.StatusCode != http.StatusOK {
		return nil, httpRespToErrorResponse(resp)
	}

	data, err := DecryptData(adm.getSecretKey(), resp.Body)
	if err != nil {
		return nil, err
	}

	users := make(map[string]UserInfo)
	if err = json.Unmarshal(data, &users); err != nil {
		return nil, err
	}

	return users, nil
}

// GetUserInfo - get info on a user
func (adm *AdminClient) GetUserInfo(ctx context.Context, name string) (u UserInfo, err error) {
	queryValues := url.Values{}
	queryValues.Set("accessKey", name)

	reqData := requestData{
		relPath:     adminAPIPrefix + "/user-info",
		queryValues: queryValues,
	}

	// Execute GET on /minio/admin/v3/user-info
	resp, err := adm.executeMethod(ctx, http.MethodGet, reqData)

	defer closeResponse(resp)
	if err != nil {
		return u, err
	}

	if resp.StatusCode != http.StatusOK {
		return u, httpRespToErrorResponse(resp)
	}

	b, err := io.ReadAll(resp.Body)
	if err != nil {
		return u, err
	}

	if err = json.Unmarshal(b, &u); err != nil {
		return u, err
	}

	return u, nil
}

// AddOrUpdateUserReq allows to update
//   - user details such as secret key
//   - account status.
//   - optionally a comma separated list of policies
//     to be applied for the user.
type AddOrUpdateUserReq struct {
	SecretKey string        `json:"secretKey,omitempty"`
	Policy    string        `json:"policy,omitempty"`
	Status    AccountStatus `json:"status"`
}

// SetUserReq - update user secret key, account status or policies.
func (adm *AdminClient) SetUserReq(ctx context.Context, accessKey string, req AddOrUpdateUserReq) error {
	data, err := json.Marshal(req)
	if err != nil {
		return err
	}
	econfigBytes, err := EncryptData(adm.getSecretKey(), data)
	if err != nil {
		return err
	}

	queryValues := url.Values{}
	queryValues.Set("accessKey", accessKey)

	reqData := requestData{
		relPath:     adminAPIPrefix + "/add-user",
		queryValues: queryValues,
		content:     econfigBytes,
	}

	// Execute PUT on /minio/admin/v3/add-user to set a user.
	resp, err := adm.executeMethod(ctx, http.MethodPut, reqData)

	defer closeResponse(resp)
	if err != nil {
		return err
	}

	if resp.StatusCode != http.StatusOK {
		return httpRespToErrorResponse(resp)
	}

	return nil
}

// SetUser - update user secret key or account status.
func (adm *AdminClient) SetUser(ctx context.Context, accessKey, secretKey string, status AccountStatus) error {
	return adm.SetUserReq(ctx, accessKey, AddOrUpdateUserReq{
		SecretKey: secretKey,
		Status:    status,
	})
}

// AddUser - adds a user.
func (adm *AdminClient) AddUser(ctx context.Context, accessKey, secretKey string) error {
	return adm.SetUser(ctx, accessKey, secretKey, AccountEnabled)
}

// SetUserStatus - adds a status for a user.
func (adm *AdminClient) SetUserStatus(ctx context.Context, accessKey string, status AccountStatus) error {
	queryValues := url.Values{}
	queryValues.Set("accessKey", accessKey)
	queryValues.Set("status", string(status))

	reqData := requestData{
		relPath:     adminAPIPrefix + "/set-user-status",
		queryValues: queryValues,
	}

	// Execute PUT on /minio/admin/v3/set-user-status to set status.
	resp, err := adm.executeMethod(ctx, http.MethodPut, reqData)

	defer closeResponse(resp)
	if err != nil {
		return err
	}

	if resp.StatusCode != http.StatusOK {
		return httpRespToErrorResponse(resp)
	}

	return nil
}

// AddServiceAccountReq is the request options of the add service account admin call
type AddServiceAccountReq struct {
	Policy     json.RawMessage `json:"policy,omitempty"` // Parsed value from iam/policy.Parse()
	TargetUser string          `json:"targetUser,omitempty"`
	AccessKey  string          `json:"accessKey,omitempty"`
	SecretKey  string          `json:"secretKey,omitempty"`

	// Name for this access key
	Name string `json:"name,omitempty"`
	// Description for this access key
	Description string `json:"description,omitempty"`
	// Time at which this access key expires
	Expiration *time.Time `json:"expiration,omitempty"`

	// Deprecated: use description instead
	Comment string `json:"comment,omitempty"`
}

var serviceAcctValidNameRegex = regexp.MustCompile(`^[a-zA-Z][a-zA-Z0-9_-]*`)

func validateSAName(name string) error {
	if name == "" {
		return nil
	}
	if len(name) > 32 {
		return errors.New("name must not be longer than 32 characters")
	}
	if !serviceAcctValidNameRegex.MatchString(name) {
		return errors.New("name must contain only ASCII letters, digits, underscores and hyphens and must start with a letter")
	}
	return nil
}

func validateSADescription(desc string) error {
	if desc == "" {
		return nil
	}
	if len(desc) > 256 {
		return errors.New("description must be at most 256 bytes long")
	}
	return nil
}

var timeSentinel = time.Unix(0, 0).UTC()

func validateSAExpiration(expiration *time.Time) error {
	// Zero value is valid, it means no expiration.
	if expiration == nil || expiration.UTC().IsZero() || expiration.UTC().Equal(timeSentinel) {
		return nil
	}
	if expiration.Before(time.Now()) {
		return errors.New("the expiration time should be in the future")
	}
	return nil
}

// Validate validates the request parameters.
func (r *AddServiceAccountReq) Validate() error {
	if err := validateSAName(r.Name); err != nil {
		return err
	}

	if err := validateSAExpiration(r.Expiration); err != nil {
		return err
	}
	return validateSADescription(r.Description)
}

// AddServiceAccountResp is the response body of the add service account admin call
type AddServiceAccountResp struct {
	Credentials Credentials `json:"credentials"`
}

// AddServiceAccount - creates a new service account belonging to the user sending
// the request while restricting the service account permission by the given policy document.
func (adm *AdminClient) AddServiceAccount(ctx context.Context, opts AddServiceAccountReq) (Credentials, error) {
	if err := opts.Validate(); err != nil {
		return Credentials{}, err
	}
	data, err := json.Marshal(opts)
	if err != nil {
		return Credentials{}, err
	}

	econfigBytes, err := EncryptData(adm.getSecretKey(), data)
	if err != nil {
		return Credentials{}, err
	}

	reqData := requestData{
		relPath: adminAPIPrefix + "/add-service-account",
		content: econfigBytes,
	}

	// Execute PUT on /minio/admin/v3/add-service-account to set a user.
	resp, err := adm.executeMethod(ctx, http.MethodPut, reqData)
	defer closeResponse(resp)
	if err != nil {
		return Credentials{}, err
	}

	if resp.StatusCode != http.StatusOK {
		return Credentials{}, httpRespToErrorResponse(resp)
	}

	data, err = DecryptData(adm.getSecretKey(), resp.Body)
	if err != nil {
		return Credentials{}, err
	}

	var serviceAccountResp AddServiceAccountResp
	if err = json.Unmarshal(data, &serviceAccountResp); err != nil {
		return Credentials{}, err
	}
	return serviceAccountResp.Credentials, nil
}

// AddServiceAccountLDAP - AddServiceAccount with extra features, restricted to LDAP users.
func (adm *AdminClient) AddServiceAccountLDAP(ctx context.Context, opts AddServiceAccountReq) (Credentials, error) {
	if err := opts.Validate(); err != nil {
		return Credentials{}, err
	}
	data, err := json.Marshal(opts)
	if err != nil {
		return Credentials{}, err
	}

	econfigBytes, err := EncryptData(adm.getSecretKey(), data)
	if err != nil {
		return Credentials{}, err
	}

	reqData := requestData{
		relPath: adminAPIPrefix + "/idp/ldap/add-service-account",
		content: econfigBytes,
	}
	resp, err := adm.executeMethod(ctx, http.MethodPut, reqData)
	defer closeResponse(resp)
	if err != nil {
		return Credentials{}, err
	}

	if resp.StatusCode != http.StatusOK {
		return Credentials{}, httpRespToErrorResponse(resp)
	}

	data, err = DecryptData(adm.getSecretKey(), resp.Body)
	if err != nil {
		return Credentials{}, err
	}

	var serviceAccountResp AddServiceAccountResp
	if err = json.Unmarshal(data, &serviceAccountResp); err != nil {
		return Credentials{}, err
	}
	return serviceAccountResp.Credentials, nil
}

// UpdateServiceAccountReq is the request options of the edit service account admin call
type UpdateServiceAccountReq struct {
	NewPolicy      json.RawMessage `json:"newPolicy,omitempty"` // Parsed policy from iam/policy.Parse
	NewSecretKey   string          `json:"newSecretKey,omitempty"`
	NewStatus      string          `json:"newStatus,omitempty"`
	NewName        string          `json:"newName,omitempty"`
	NewDescription string          `json:"newDescription,omitempty"`
	NewExpiration  *time.Time      `json:"newExpiration,omitempty"`
}

func (u *UpdateServiceAccountReq) Validate() error {
	if err := validateSAName(u.NewName); err != nil {
		return err
	}

	if err := validateSAExpiration(u.NewExpiration); err != nil {
		return err
	}
	return validateSADescription(u.NewDescription)
}

// UpdateServiceAccount - edit an existing service account
func (adm *AdminClient) UpdateServiceAccount(ctx context.Context, accessKey string, opts UpdateServiceAccountReq) error {
	if err := opts.Validate(); err != nil {
		return err
	}
	data, err := json.Marshal(opts)
	if err != nil {
		return err
	}

	econfigBytes, err := EncryptData(adm.getSecretKey(), data)
	if err != nil {
		return err
	}

	queryValues := url.Values{}
	queryValues.Set("accessKey", accessKey)

	reqData := requestData{
		relPath:     adminAPIPrefix + "/update-service-account",
		content:     econfigBytes,
		queryValues: queryValues,
	}

	// Execute POST on /minio/admin/v3/update-service-account to edit a service account
	resp, err := adm.executeMethod(ctx, http.MethodPost, reqData)
	defer closeResponse(resp)
	if err != nil {
		return err
	}

	if resp.StatusCode != http.StatusNoContent {
		return httpRespToErrorResponse(resp)
	}

	return nil
}

type ServiceAccountInfo struct {
	ParentUser    string     `json:"parentUser"`
	AccountStatus string     `json:"accountStatus"`
	ImpliedPolicy bool       `json:"impliedPolicy"`
	AccessKey     string     `json:"accessKey"`
	Name          string     `json:"name,omitempty"`
	Description   string     `json:"description,omitempty"`
	Expiration    *time.Time `json:"expiration,omitempty"`
}

// ListServiceAccountsResp is the response body of the list service accounts call
type ListServiceAccountsResp struct {
	Accounts []ServiceAccountInfo `json:"accounts"`
}

// ListServiceAccounts - list service accounts belonging to the specified user
func (adm *AdminClient) ListServiceAccounts(ctx context.Context, user string) (ListServiceAccountsResp, error) {
	queryValues := url.Values{}
	queryValues.Set("user", user)

	reqData := requestData{
		relPath:     adminAPIPrefix + "/list-service-accounts",
		queryValues: queryValues,
	}

	// Execute GET on /minio/admin/v3/list-service-accounts
	resp, err := adm.executeMethod(ctx, http.MethodGet, reqData)
	defer closeResponse(resp)
	if err != nil {
		return ListServiceAccountsResp{}, err
	}

	if resp.StatusCode != http.StatusOK {
		return ListServiceAccountsResp{}, httpRespToErrorResponse(resp)
	}

	data, err := DecryptData(adm.getSecretKey(), resp.Body)
	if err != nil {
		return ListServiceAccountsResp{}, err
	}

	var listResp ListServiceAccountsResp
	if err = json.Unmarshal(data, &listResp); err != nil {
		return ListServiceAccountsResp{}, err
	}
	return listResp, nil
}

type ListAccessKeysResp struct {
	ServiceAccounts []ServiceAccountInfo `json:"serviceAccounts"`
	STSKeys         []ServiceAccountInfo `json:"stsKeys"`
}

const (
	AccessKeyListUsersOnly  = "users-only"
	AccessKeyListSTSOnly    = "sts-only"
	AccessKeyListSvcaccOnly = "svcacc-only"
	AccessKeyListAll        = "all"
)

// ListAccessKeysOpts - options for listing access keys
type ListAccessKeysOpts struct {
	ListType   string
	All        bool
	ConfigName string // For OpenID
}

// ListAccessKeysBulk - list access keys belonging to the given users or all users
func (adm *AdminClient) ListAccessKeysBulk(ctx context.Context, users []string, opts ListAccessKeysOpts) (map[string]ListAccessKeysResp, error) {
	if len(users) > 0 && opts.All {
		return nil, errors.New("either specify users or all, not both")
	}

	queryValues := url.Values{}
	queryValues.Set("listType", opts.ListType)
	queryValues["users"] = users
	if opts.All {
		queryValues.Set("all", "true")
	}

	reqData := requestData{
		relPath:     adminAPIPrefix + "/list-access-keys-bulk",
		queryValues: queryValues,
	}

	// Execute GET on /minio/admin/v3/list-access-keys-bulk
	resp, err := adm.executeMethod(ctx, http.MethodGet, reqData)
	defer closeResponse(resp)
	if err != nil {
		return nil, err
	}

	if resp.StatusCode != http.StatusOK {
		return nil, httpRespToErrorResponse(resp)
	}

	data, err := DecryptData(adm.getSecretKey(), resp.Body)
	if err != nil {
		return nil, err
	}

	listResp := make(map[string]ListAccessKeysResp)
	if err = json.Unmarshal(data, &listResp); err != nil {
		return nil, err
	}
	return listResp, nil
}

type OpenIDUserAccessKeys struct {
	MinioAccessKey  string               `json:"minioAccessKey"`
	ID              string               `json:"ID"`
	ReadableName    string               `json:"readableName"`
	ServiceAccounts []ServiceAccountInfo `json:"serviceAccounts"`
	STSKeys         []ServiceAccountInfo `json:"stsKeys"`
}

type ListAccessKeysOpenIDResp struct {
	ConfigName string                 `json:"configName"`
	Users      []OpenIDUserAccessKeys `json:"users"`
}

// ListAccessKeysOpenIDBulk - list access keys belonging to the given users or all users
func (adm *AdminClient) ListAccessKeysOpenIDBulk(ctx context.Context, users []string, opts ListAccessKeysOpts) ([]ListAccessKeysOpenIDResp, error) {
	if len(users) > 0 && opts.All {
		return nil, errors.New("either specify users or all, not both")
	}

	queryValues := url.Values{}
	queryValues.Set("listType", opts.ListType)
	queryValues["users"] = users
	if opts.All {
		queryValues.Set("all", "true")
	}
	if opts.ConfigName != "" {
		queryValues.Set("configName", opts.ConfigName)
	}

	reqData := requestData{
		relPath:     adminAPIPrefix + "/idp/openid/list-access-keys-bulk",
		queryValues: queryValues,
	}

	// Execute GET on /minio/admin/v3/list-access-keys-bulk
	resp, err := adm.executeMethod(ctx, http.MethodGet, reqData)
	defer closeResponse(resp)
	if err != nil {
		return nil, err
	}

	if resp.StatusCode != http.StatusOK {
		return nil, httpRespToErrorResponse(resp)
	}

	data, err := DecryptData(adm.getSecretKey(), resp.Body)
	if err != nil {
		return nil, err
	}

	var listResp []ListAccessKeysOpenIDResp
	if err = json.Unmarshal(data, &listResp); err != nil {
		return nil, err
	}
	return listResp, nil
}

// InfoServiceAccountResp is the response body of the info service account call
type InfoServiceAccountResp struct {
	ParentUser    string     `json:"parentUser"`
	AccountStatus string     `json:"accountStatus"`
	ImpliedPolicy bool       `json:"impliedPolicy"`
	Policy        string     `json:"policy"`
	Name          string     `json:"name,omitempty"`
	Description   string     `json:"description,omitempty"`
	Expiration    *time.Time `json:"expiration,omitempty"`
}

// InfoServiceAccount - returns the info of service account belonging to the specified user
func (adm *AdminClient) InfoServiceAccount(ctx context.Context, accessKey string) (InfoServiceAccountResp, error) {
	queryValues := url.Values{}
	queryValues.Set("accessKey", accessKey)

	reqData := requestData{
		relPath:     adminAPIPrefix + "/info-service-account",
		queryValues: queryValues,
	}

	// Execute GET on /minio/admin/v3/info-service-account
	resp, err := adm.executeMethod(ctx, http.MethodGet, reqData)
	defer closeResponse(resp)
	if err != nil {
		return InfoServiceAccountResp{}, err
	}

	if resp.StatusCode != http.StatusOK {
		return InfoServiceAccountResp{}, httpRespToErrorResponse(resp)
	}

	data, err := DecryptData(adm.getSecretKey(), resp.Body)
	if err != nil {
		return InfoServiceAccountResp{}, err
	}

	var infoResp InfoServiceAccountResp
	if err = json.Unmarshal(data, &infoResp); err != nil {
		return InfoServiceAccountResp{}, err
	}
	return infoResp, nil
}

// DeleteServiceAccount - delete a specified service account. The server will reject
// the request if the service account does not belong to the user initiating the request
func (adm *AdminClient) DeleteServiceAccount(ctx context.Context, serviceAccount string) error {
	queryValues := url.Values{}
	queryValues.Set("accessKey", serviceAccount)

	reqData := requestData{
		relPath:     adminAPIPrefix + "/delete-service-account",
		queryValues: queryValues,
	}

	// Execute DELETE on /minio/admin/v3/delete-service-account
	resp, err := adm.executeMethod(ctx, http.MethodDelete, reqData)
	defer closeResponse(resp)
	if err != nil {
		return err
	}

	if resp.StatusCode != http.StatusNoContent {
		return httpRespToErrorResponse(resp)
	}

	return nil
}

// TemporaryAccountInfoResp is the response body of the info temporary call
type TemporaryAccountInfoResp InfoServiceAccountResp

// TemporaryAccountInfo - returns the info of a temporary account
func (adm *AdminClient) TemporaryAccountInfo(ctx context.Context, accessKey string) (TemporaryAccountInfoResp, error) {
	queryValues := url.Values{}
	queryValues.Set("accessKey", accessKey)

	reqData := requestData{
		relPath:     adminAPIPrefix + "/temporary-account-info",
		queryValues: queryValues,
	}

	// Execute GET on /minio/admin/v3/temporary-account-info
	resp, err := adm.executeMethod(ctx, http.MethodGet, reqData)
	defer closeResponse(resp)
	if err != nil {
		return TemporaryAccountInfoResp{}, err
	}

	if resp.StatusCode != http.StatusOK {
		return TemporaryAccountInfoResp{}, httpRespToErrorResponse(resp)
	}

	data, err := DecryptData(adm.getSecretKey(), resp.Body)
	if err != nil {
		return TemporaryAccountInfoResp{}, err
	}

	var infoResp TemporaryAccountInfoResp
	if err = json.Unmarshal(data, &infoResp); err != nil {
		return TemporaryAccountInfoResp{}, err
	}
	return infoResp, nil
}

<<<<<<< HEAD
// InfoAccessKeyResp is the response body of the info access key call
type InfoAccessKeyResp struct {
	AccessKey string

	InfoServiceAccountResp

	UserType             string            `json:"userType"`
	UserProvider         string            `json:"userProvider"`
	ProviderSpecificInfo map[string]string `json:"providerSpecificInfo"`
}

// InfoAccessKey - returns the info of an access key
func (adm *AdminClient) InfoAccessKey(ctx context.Context, accessKey string) (InfoAccessKeyResp, error) {
	queryValues := url.Values{}
	queryValues.Set("accessKey", accessKey)

	reqData := requestData{
		relPath:     adminAPIPrefix + "/info-access-key",
		queryValues: queryValues,
	}

	// Execute GET on /minio/admin/v3/info-access-key
	resp, err := adm.executeMethod(ctx, http.MethodGet, reqData)
	defer closeResponse(resp)
	if err != nil {
		return InfoAccessKeyResp{}, err
	}

	if resp.StatusCode != http.StatusOK {
		return InfoAccessKeyResp{}, httpRespToErrorResponse(resp)
	}

	data, err := DecryptData(adm.getSecretKey(), resp.Body)
	if err != nil {
		return InfoAccessKeyResp{}, err
	}

	var infoResp InfoAccessKeyResp
	if err = json.Unmarshal(data, &infoResp); err != nil {
		return InfoAccessKeyResp{}, err
	}
	return infoResp, nil
=======
// User provider types
const (
	BuiltinProvider     = "builtin"
	LDAPProvider        = "ldap"
	OpenIDProvider      = "openid"
	K8SProvider         = "k8s"
	CertificateProvider = "tls"
	CustomTokenProvider = "custom"
)

// RevokeTokensReq is the request options of the revoke tokens admin call.
// If User is empty, the requestor's tokens are revoked.
// If requestor is STS, leaving TokenRevokeType empty revokes requestor's type of tokens.
type RevokeTokensReq struct {
	User            string `json:"user"`
	TokenRevokeType string `json:"tokenRevokeType"`
	FullRevoke      bool   `json:"fullRevoke"`
}

func (r *RevokeTokensReq) Validate() error {
	if r.User != "" && r.TokenRevokeType == "" && !r.FullRevoke {
		return errors.New("one of TokenRevokeType or FullRevoke must be set when User is set")
	}
	if r.TokenRevokeType != "" && r.FullRevoke {
		return errors.New("only one of TokenRevokeType or FullRevoke must be set, not both")
	}
	return nil
}

func (adm *AdminClient) revokeTokens(ctx context.Context, opts RevokeTokensReq, provider string) error {
	queryValues := url.Values{}
	queryValues.Set("user", opts.User)
	queryValues.Set("tokenRevokeType", opts.TokenRevokeType)
	if opts.FullRevoke {
		queryValues.Set("fullRevoke", "true")
	}

	reqData := requestData{
		relPath:     adminAPIPrefix + "/revoke-tokens/" + provider,
		queryValues: queryValues,
	}

	// Execute POST on /minio/admin/v3/revoke-tokens/{provider}
	resp, err := adm.executeMethod(ctx, http.MethodPost, reqData)
	defer closeResponse(resp)
	if err != nil {
		return err
	}

	if resp.StatusCode != http.StatusNoContent {
		return httpRespToErrorResponse(resp)
	}

	return nil
}

// RevokeTokens - revokes tokens for the specified builtin user, or
// for an external (LDAP, OpenID, etc.) user being sent by one of its STS credentials.
func (adm *AdminClient) RevokeTokens(ctx context.Context, opts RevokeTokensReq) error {
	return adm.revokeTokens(ctx, opts, BuiltinProvider)
}

// RevokeTokensLDAP - revokes tokens for the specified LDAP user.
func (adm *AdminClient) RevokeTokensLDAP(ctx context.Context, opts RevokeTokensReq) error {
	return adm.revokeTokens(ctx, opts, LDAPProvider)
>>>>>>> 3c39f289
}<|MERGE_RESOLUTION|>--- conflicted
+++ resolved
@@ -819,50 +819,6 @@
 	return infoResp, nil
 }
 
-<<<<<<< HEAD
-// InfoAccessKeyResp is the response body of the info access key call
-type InfoAccessKeyResp struct {
-	AccessKey string
-
-	InfoServiceAccountResp
-
-	UserType             string            `json:"userType"`
-	UserProvider         string            `json:"userProvider"`
-	ProviderSpecificInfo map[string]string `json:"providerSpecificInfo"`
-}
-
-// InfoAccessKey - returns the info of an access key
-func (adm *AdminClient) InfoAccessKey(ctx context.Context, accessKey string) (InfoAccessKeyResp, error) {
-	queryValues := url.Values{}
-	queryValues.Set("accessKey", accessKey)
-
-	reqData := requestData{
-		relPath:     adminAPIPrefix + "/info-access-key",
-		queryValues: queryValues,
-	}
-
-	// Execute GET on /minio/admin/v3/info-access-key
-	resp, err := adm.executeMethod(ctx, http.MethodGet, reqData)
-	defer closeResponse(resp)
-	if err != nil {
-		return InfoAccessKeyResp{}, err
-	}
-
-	if resp.StatusCode != http.StatusOK {
-		return InfoAccessKeyResp{}, httpRespToErrorResponse(resp)
-	}
-
-	data, err := DecryptData(adm.getSecretKey(), resp.Body)
-	if err != nil {
-		return InfoAccessKeyResp{}, err
-	}
-
-	var infoResp InfoAccessKeyResp
-	if err = json.Unmarshal(data, &infoResp); err != nil {
-		return InfoAccessKeyResp{}, err
-	}
-	return infoResp, nil
-=======
 // User provider types
 const (
 	BuiltinProvider     = "builtin"
@@ -928,5 +884,48 @@
 // RevokeTokensLDAP - revokes tokens for the specified LDAP user.
 func (adm *AdminClient) RevokeTokensLDAP(ctx context.Context, opts RevokeTokensReq) error {
 	return adm.revokeTokens(ctx, opts, LDAPProvider)
->>>>>>> 3c39f289
+}
+
+// InfoAccessKeyResp is the response body of the info access key call
+type InfoAccessKeyResp struct {
+	AccessKey string
+
+	InfoServiceAccountResp
+
+	UserType             string            `json:"userType"`
+	UserProvider         string            `json:"userProvider"`
+	ProviderSpecificInfo map[string]string `json:"providerSpecificInfo"`
+}
+
+// InfoAccessKey - returns the info of an access key
+func (adm *AdminClient) InfoAccessKey(ctx context.Context, accessKey string) (InfoAccessKeyResp, error) {
+	queryValues := url.Values{}
+	queryValues.Set("accessKey", accessKey)
+
+	reqData := requestData{
+		relPath:     adminAPIPrefix + "/info-access-key",
+		queryValues: queryValues,
+	}
+
+	// Execute GET on /minio/admin/v3/info-access-key
+	resp, err := adm.executeMethod(ctx, http.MethodGet, reqData)
+	defer closeResponse(resp)
+	if err != nil {
+		return InfoAccessKeyResp{}, err
+	}
+
+	if resp.StatusCode != http.StatusOK {
+		return InfoAccessKeyResp{}, httpRespToErrorResponse(resp)
+	}
+
+	data, err := DecryptData(adm.getSecretKey(), resp.Body)
+	if err != nil {
+		return InfoAccessKeyResp{}, err
+	}
+
+	var infoResp InfoAccessKeyResp
+	if err = json.Unmarshal(data, &infoResp); err != nil {
+		return InfoAccessKeyResp{}, err
+	}
+	return infoResp, nil
 }