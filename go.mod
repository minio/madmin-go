module github.com/minio/madmin-go

go 1.17

require (
<<<<<<< HEAD
	github.com/cespare/xxhash/v2 v2.1.2
=======
	github.com/google/uuid v1.3.0
>>>>>>> 9d997b19
	github.com/minio/minio-go/v7 v7.0.23
	github.com/prometheus/procfs v0.7.3
	github.com/secure-io/sio-go v0.3.1
	github.com/shirou/gopsutil/v3 v3.21.6
	github.com/tinylib/msgp v1.1.6
	golang.org/x/crypto v0.0.0-20210921155107-089bfa567519
	golang.org/x/net v0.0.0-20220722155237-a158d28d115b
)

require (
	github.com/StackExchange/wmi v0.0.0-20190523213315-cbe66965904d // indirect
	github.com/go-ole/go-ole v1.2.4 // indirect
	github.com/google/go-cmp v0.5.6 // indirect
	github.com/gopherjs/gopherjs v0.0.0-20220104163920-15ed2e8cf2bd // indirect
	github.com/json-iterator/go v1.1.10 // indirect
	github.com/jtolds/gls v4.20.0+incompatible // indirect
	github.com/klauspost/cpuid/v2 v2.0.4 // indirect
	github.com/minio/sha256-simd v1.0.0 // indirect
	github.com/mitchellh/go-homedir v1.1.0 // indirect
	github.com/modern-go/concurrent v0.0.0-20180306012644-bacd9c7ef1dd // indirect
	github.com/modern-go/reflect2 v1.0.1 // indirect
	github.com/philhofer/fwd v1.1.1 // indirect
	github.com/rs/xid v1.2.1 // indirect
	github.com/smartystreets/assertions v1.1.1 // indirect
	github.com/stretchr/testify v1.7.0 // indirect
	github.com/tklauser/go-sysconf v0.3.6 // indirect
	github.com/tklauser/numcpus v0.2.2 // indirect
	golang.org/x/sync v0.0.0-20220722155255-886fb9371eb4 // indirect
	golang.org/x/sys v0.0.0-20220928140112-f11e5e49a4ec // indirect
	gopkg.in/ini.v1 v1.57.0 // indirect
	gopkg.in/yaml.v3 v3.0.0-20200615113413-eeeca48fe776 // indirect
)<|MERGE_RESOLUTION|>--- conflicted
+++ resolved
@@ -3,11 +3,8 @@
 go 1.17
 
 require (
-<<<<<<< HEAD
 	github.com/cespare/xxhash/v2 v2.1.2
-=======
 	github.com/google/uuid v1.3.0
->>>>>>> 9d997b19
 	github.com/minio/minio-go/v7 v7.0.23
 	github.com/prometheus/procfs v0.7.3
 	github.com/secure-io/sio-go v0.3.1
