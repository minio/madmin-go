//
// Copyright (c) 2015-2025 MinIO, Inc.
//
// This file is part of MinIO Object Storage stack
//
// This program is free software: you can redistribute it and/or modify
// it under the terms of the GNU Affero General Public License as
// published by the Free Software Foundation, either version 3 of the
// License, or (at your option) any later version.
//
// This program is distributed in the hope that it will be useful,
// but WITHOUT ANY WARRANTY; without even the implied warranty of
// MERCHANTABILITY or FITNESS FOR A PARTICULAR PURPOSE.  See the
// GNU Affero General Public License for more details.
//
// You should have received a copy of the GNU Affero General Public License
// along with this program. If not, see <http://www.gnu.org/licenses/>.
//

package madmin

import (
	"context"
	"net/http"
	"net/url"
	"reflect"
	"sort"
	"strconv"
	"strings"

	"github.com/tinylib/msgp/msgp"
)

//msgp:clearomitted
//msgp:timezone utc
//go:generate msgp -file $GOFILE

// PaginatedPoolsResponse represents a paginated response for pools
type PaginatedPoolsResponse struct {
	Results      []PoolResource `json:"results" msg:"r,omitempty"`
	Count        int            `json:"count" msg:"c"`
	Total        int            `json:"total" msg:"t"`
	Offset       int            `json:"offset" msg:"o"`
	Sort         string         `json:"sort" msg:"s"`
	SortReversed bool           `json:"sortReversed" msg:"sr"`
}

// PaginatedNodesResponse represents a paginated response for nodes
type PaginatedNodesResponse struct {
	Results      []NodeResource `json:"results" msg:"r,omitempty"`
	Count        int            `json:"count" msg:"c"`
	Total        int            `json:"total" msg:"t"`
	Offset       int            `json:"offset" msg:"o"`
	Sort         string         `json:"sort" msg:"s"`
	SortReversed bool           `json:"sortReversed" msg:"sr"`
}

// PaginatedDrivesResponse represents a paginated response for drives
type PaginatedDrivesResponse struct {
<<<<<<< HEAD
	Results []DriveResource `json:"results" msg:"r,omitempty"`
	Count   int             `json:"count" msg:"c"`
	Total   int             `json:"total" msg:"t"`
	Offset  int             `json:"offset" msg:"o"`

	// Aggregated are the metrics aggregated for all filtered drives,
	// not just the results.
	// Always returned, though day metrics are only available if the option is set.
	Aggregated DiskMetric `json:"aggregated,omitempty" msg:"m,omitempty"`
=======
	Results      []DriveResource `json:"results" msg:"r,omitempty"`
	Count        int             `json:"count" msg:"c"`
	Total        int             `json:"total" msg:"t"`
	Offset       int             `json:"offset" msg:"o"`
	Sort         string          `json:"sort" msg:"s"`
	SortReversed bool            `json:"sortReversed" msg:"sr"`
>>>>>>> 4af3ab31
}

// PaginatedErasureSetsResponse represents a paginated response for erasure sets
type PaginatedErasureSetsResponse struct {
	Results      []ErasureSetResource `json:"results" msg:"r,omitempty"`
	Count        int                  `json:"count" msg:"c"`
	Total        int                  `json:"total" msg:"t"`
	Offset       int                  `json:"offset" msg:"o"`
	Sort         string               `json:"sort" msg:"s"`
	SortReversed bool                 `json:"sortReversed" msg:"sr"`
}

// PoolLayout ...
type PoolLayout struct {
	Servers       int `json:"servers" msg:"s"`
	Drives        int `json:"drives" msg:"d"`
	DrivesOffline int `json:"drivesOffline" msg:"do"`
	DrivesHealing int `json:"drivesHealing" msg:"dh"`
}

// ClusterResource represents high-level information about the cluster
type ClusterResource struct {
	Mode              string       `json:"mode" msg:"m"`
	Domains           []string     `json:"domains,omitempty" msg:"d,omitempty"`
	Region            string       `json:"region,omitempty" msg:"r,omitempty"`
	DeploymentID      string       `json:"deploymentId" msg:"di"`
	PoolCount         int          `json:"poolCount" msg:"pc"`
	PoolsLayout       []PoolLayout `json:"poolsLayout,omitempty" msg:"pl,omitempty"`
	NodeCount         int          `json:"nodeCount" msg:"nc"`
	DriveCount        int          `json:"driveCount" msg:"dc"`
	SetCount          int          `json:"setCount" msg:"sc"`
	BucketCount       int          `json:"bucketCount" msg:"bc"`
	ObjectCount       int          `json:"objectCount" msg:"oc"`
	VersionCount      int          `json:"versionCount" msg:"vc"`
	DeleteMarkerCount int          `json:"deleteMarkerCount" msg:"dmc"`
	TotalSize         uint64       `json:"totalSize" msg:"ts"`
	OnlineDrives      int          `json:"onlineDrives" msg:"od"`
	OfflineDrives     int          `json:"offlineDrives" msg:"fd"`
}

// ServicesResourceInfo holds information about services connected to the cluster
type ServicesResourceInfo struct {
	LDAP          LDAP                          `json:"ldap" msg:"l"`
	Logger        []Logger                      `json:"logger,omitempty" msg:"lg,omitempty"`
	Audit         []Audit                       `json:"audit,omitempty" msg:"a,omitempty"`
	Notifications []map[string][]TargetIDStatus `json:"notifications,omitempty" msg:"n,omitempty"`
	KMSStatus     []KMS                         `json:"kms,omitempty" msg:"k,omitempty"`
}

// PoolResource represents information about a storage pool
type PoolResource struct {
	PoolIndex          int      `json:"poolindex" msg:"i"`
	StripeSize         int      `json:"stripeSize" msg:"ss"`
	TotalSets          int      `json:"totalSets" msg:"ts"`
	WriteQuorum        int      `json:"writeQuorum" msg:"wq"`
	ReadQuorum         int      `json:"readQuorum" msg:"rq"`
	Nodes              []string `json:"nodes,omitempty" msg:"n,omitempty"`
	DriveCount         int      `json:"driveCount" msg:"dc"`
	DrivesOnline       int      `json:"drivesOnline" msg:"do"`
	DrivesOffline      int      `json:"drivesOffline" msg:"doff"`
	DrivesHealing      int      `json:"drivesHealing" msg:"dh"`
	NodeCount          int      `json:"nodeCount" msg:"nc"`
	RawUsage           uint64   `json:"rawUsage" msg:"ru"`
	RawCapacity        uint64   `json:"rawCapacity" msg:"rc"`
	Usage              uint64   `json:"usage" msg:"u"`
	ObjectsCount       uint64   `json:"objectsCount" msg:"oc"`
	VersionsCount      uint64   `json:"versionsCount" msg:"vc"`
	DeleteMarkersCount uint64   `json:"deleteMarkersCount" msg:"dmc"`
}

// DriveCounts ...
type DriveCounts struct {
	Ok          int `json:"ok" msg:"ok"`
	Offline     int `json:"offline" msg:"of"`
	Corrupt     int `json:"corrupt" msg:"cr"`
	Missing     int `json:"missing" msg:"mi"`
	Permission  int `json:"permission" msg:"pe"`
	Faulty      int `json:"faulty" msg:"fa"`
	RootMount   int `json:"rootMount" msg:"ro"`
	Unknown     int `json:"unknown" msg:"un"`
	Unformatted int `json:"unformatted" msg:"uf"`
}

// NodeResource represents information about a node
type NodeResource struct {
	Host        string      `json:"host" msg:"h"`
	Version     string      `json:"version" msg:"v"`
	CommitID    string      `json:"commitId" msg:"c"`
	Uptime      int64       `json:"uptime" msg:"u"`
	State       string      `json:"state" msg:"s"`
	TotalDrives int         `json:"totalDrives" msg:"td"`
	DriveCounts DriveCounts `json:"driveCounts" msg:"dc"`
	PoolIndex   int         `json:"poolIndex" msg:"pi"`
	PoolIndexes []int       `json:"poolIndexes,omitempty" msg:"pis,omitempty"`
}

// DriveResource represents information about a drive
type DriveResource struct {
	ID          string      `json:"id" msg:"i"`
	DriveIndex  int         `json:"idx" msg:"idx"`
	ServerIndex int         `json:"serverIndex" msg:"sidx"`
	Path        string      `json:"path" msg:"p"`
	NodeID      string      `json:"nodeId" msg:"ni"`
	PoolIndex   int         `json:"poolIndex" msg:"pi"`
	SetIndex    int         `json:"setIndex" msg:"si"`
	State       string      `json:"state" msg:"s"`
	Healing     bool        `json:"healing" msg:"h"`
	Size        uint64      `json:"size" msg:"sz"`
	Used        uint64      `json:"used" msg:"u"`
	Available   uint64      `json:"available" msg:"a"`
	InodesFree  uint64      `json:"inodesFree" msg:"if"`
	InodesUsed  uint64      `json:"inodesUsed" msg:"iu"`
	UUID        string      `json:"uuid" msg:"uid"`
	Metrics     *DiskMetric `json:"metrics,omitempty" msg:"m,omitempty"`
}

// ErasureSetResource represents information about an erasure set
type ErasureSetResource struct {
	PoolIndex          int      `json:"poolIndex" msg:"pi"`
	SetIndex           int      `json:"setIndex" msg:"si"`
	DriveCount         int      `json:"driveCount" msg:"dc"`
	OfflineDrives      int      `json:"offlineDrives" msg:"od"`
	OnlineDrives       int      `json:"onlineDrives" msg:"ond"`
	HealDisks          int      `json:"healDisks" msg:"hd"`
	ReadQuorum         int      `json:"readQuorum" msg:"rq"`
	WriteQuorum        int      `json:"writeQuorum" msg:"wq"`
	Nodes              []string `json:"nodes,omitempty" msg:"n,omitempty"`
	RawUsage           uint64   `json:"rawUsage" msg:"ru"`
	RawCapacity        uint64   `json:"rawCapacity" msg:"rc"`
	Usage              uint64   `json:"usage" msg:"u"`
	ObjectsCount       uint64   `json:"objectsCount" msg:"oc"`
	VersionsCount      uint64   `json:"versionsCount" msg:"vc"`
	DeleteMarkersCount uint64   `json:"deleteMarkersCount" msg:"dmc"`
}

// ClusterResourceOpts ask for additional data from the server
// this is not used at the moment, kept here for future
// extensibility.
//
//msgp:ignore ClusterResourceOpts
type ClusterResourceOpts struct{}

// ClusterQuery - Get high-level information about the cluster
func (adm *AdminClient) ClusterQuery(ctx context.Context, options ...func(*ClusterResourceOpts)) (ClusterResource, error) {
	srvOpts := &ClusterResourceOpts{}

	for _, o := range options {
		o(srvOpts)
	}

	values := make(url.Values)
	resp, err := adm.executeMethod(ctx,
		http.MethodGet,
		requestData{
			relPath:     adminAPIPrefix + "/query/cluster",
			queryValues: values,
		})
	defer closeResponse(resp)
	if err != nil {
		return ClusterResource{}, err
	}

	if resp.StatusCode != http.StatusOK {
		return ClusterResource{}, httpRespToErrorResponse(resp)
	}

	var info ClusterResource
	if err = info.DecodeMsg(msgp.NewReader(resp.Body)); err != nil {
		return ClusterResource{}, err
	}

	return info, nil
}

// ServicesResourceOpts ask for additional data from the server
// this is not used at the moment, kept here for future
// extensibility.
//
//msgp:ignore ServicesResourceOpts
type ServicesResourceOpts struct{}

// ServicesQuery - Get information about services connected to the cluster
func (adm *AdminClient) ServicesQuery(ctx context.Context, options ...func(*ServicesResourceOpts)) (ServicesResourceInfo, error) {
	srvOpts := &ServicesResourceOpts{}

	for _, o := range options {
		o(srvOpts)
	}

	values := make(url.Values)
	resp, err := adm.executeMethod(ctx,
		http.MethodGet,
		requestData{
			relPath:     adminAPIPrefix + "/query/services",
			queryValues: values,
		})
	defer closeResponse(resp)
	if err != nil {
		return ServicesResourceInfo{}, err
	}

	if resp.StatusCode != http.StatusOK {
		return ServicesResourceInfo{}, httpRespToErrorResponse(resp)
	}

	var info ServicesResourceInfo
	if err = info.DecodeMsg(msgp.NewReader(resp.Body)); err != nil {
		return ServicesResourceInfo{}, err
	}

	return info, nil
}

// PoolsResourceOpts contains the available options for the PoolsQuery API
//
//msgp:ignore PoolsResourceOpts
type PoolsResourceOpts struct {
	// Limit defaults to 100 if set to 0.
	// A limit of -1 will return all results.
	Limit  int
	Offset int
	Filter string
	// Sort fields contained in PoolResource.
	//
	// Example: PoolsResourceOpts.Sort = "PoolIndex"
	// Assuming the value of PoolIndex is of a supported value type.
	//
	// Supported Values Types: int, int8, int16, int32, int64, uint, uint8, uint16, uint32, uint64, float32, float64, string
	Sort string
	// SortReversed will only take effect if Sort is defined
	SortReversed bool
}

func (adm *AdminClient) PoolsQuery(ctx context.Context, options *PoolsResourceOpts) (*PaginatedPoolsResponse, error) {
	values := make(url.Values)

	if options != nil {
		values.Set("limit", strconv.Itoa(options.Limit))

		if options.Offset > 0 {
			values.Set("offset", strconv.Itoa(options.Offset))
		}
		if options.Filter != "" {
			values.Set("filter", options.Filter)
		}
		if options.Sort != "" {
			values.Set("sort", options.Sort)
		}
		if options.SortReversed {
			values.Set("sortReversed", "true")
		} else {
			values.Set("sortReversed", "false")
		}
	}

	resp, err := adm.executeMethod(ctx,
		http.MethodGet,
		requestData{
			relPath:     adminAPIPrefix + "/query/pools",
			queryValues: values,
		})
	defer closeResponse(resp)
	if err != nil {
		return nil, err
	}

	if resp.StatusCode != http.StatusOK {
		return nil, httpRespToErrorResponse(resp)
	}

	// Parse the paginated response using msgp
	var poolsResp PaginatedPoolsResponse
	if err = poolsResp.DecodeMsg(msgp.NewReader(resp.Body)); err != nil {
		return nil, err
	}

	return &poolsResp, nil
}

// NodesResourceOpts contains the available options for the NodesQuery API
//
//msgp:ignore NodesResourceOpts
type NodesResourceOpts struct {
	// Limit defaults to 100 if set to 0.
	// A limit of -1 will return all results.
	Limit  int
	Offset int
	Filter string
	// Sort fields contained in NodeResource.
	//
	// Example: NodesResourceOpts.Sort = "PoolIndex"
	// Assuming the value of PoolIndex is of a supported value type.
	//
	// Supported Values Types: int, int8, int16, int32, int64, uint, uint8, uint16, uint32, uint64, float32, float64, string
	Sort string
	// SortReversed will only take effect if Sort is defined
	SortReversed bool
}

// NodesQuery - Get list of nodes
func (adm *AdminClient) NodesQuery(ctx context.Context, options *NodesResourceOpts) (*PaginatedNodesResponse, error) {
	values := make(url.Values)

	if options != nil {
		// Add pagination and filter parameters if provided
		values.Set("limit", strconv.Itoa(options.Limit))

		if options.Offset > 0 {
			values.Set("offset", strconv.Itoa(options.Offset))
		}

		if options.Filter != "" {
			values.Set("filter", options.Filter)
		}
		if options.Sort != "" {
			values.Set("sort", options.Sort)
		}
		if options.SortReversed {
			values.Set("sortReversed", "true")
		} else {
			values.Set("sortReversed", "false")
		}
	}

	resp, err := adm.executeMethod(ctx,
		http.MethodGet,
		requestData{
			relPath:     adminAPIPrefix + "/query/nodes",
			queryValues: values,
		})
	defer closeResponse(resp)
	if err != nil {
		return nil, err
	}

	if resp.StatusCode != http.StatusOK {
		return nil, httpRespToErrorResponse(resp)
	}

	var nodesResp PaginatedNodesResponse
	if err = nodesResp.DecodeMsg(msgp.NewReader(resp.Body)); err != nil {
		return nil, err
	}

	return &nodesResp, nil
}

// DrivesResourceOpts contains the available options for the DrivesQuery API
//
//msgp:ignore DrivesResourceOpts
type DrivesResourceOpts struct {
<<<<<<< HEAD
	Limit      int
	Offset     int
	Filter     string
	Metrics    bool // Include per-drive metrics in the response
	LastMinute bool // Include rolling 1 minute drive metrics. Requires Metrics.
	LastDay    bool // Include segmented 1 day drive metrics. Requires Metrics.
=======
	// Limit defaults to 100 if set to 0.
	// A limit of -1 will return all results.
	Limit  int
	Offset int
	Filter string
	// Sort fields contained in DriveResource.
	//
	// Example: DrivesResourceOpts.Sort = "ServerIndex"
	// Assuming the value of ServerIndex is of a supported value type.
	//
	// Supported Values Types: int, int8, int16, int32, int64, uint, uint8, uint16, uint32, uint64, float32, float64, string
	Sort string
	// SortReversed will only take effect if Sort is defined
	SortReversed bool
>>>>>>> 4af3ab31
}

// DrivesQuery - Get list of drives
func (adm *AdminClient) DrivesQuery(ctx context.Context, options *DrivesResourceOpts) (*PaginatedDrivesResponse, error) {
	values := make(url.Values)

	if options != nil {
		// Add pagination and filter parameters if provided
		values.Set("limit", strconv.Itoa(options.Limit))

		if options.Offset > 0 {
			values.Set("offset", strconv.Itoa(options.Offset))
		}

		if options.Filter != "" {
			values.Set("filter", options.Filter)
		}
<<<<<<< HEAD
		if options.Metrics {
			values.Set("metrics", "true")
		}
		if options.LastMinute {
			values.Set("1m", "true")
		}
		if options.LastDay {
			values.Set("24h", "true")
=======
		if options.Sort != "" {
			values.Set("sort", options.Sort)
		}
		if options.SortReversed {
			values.Set("sortReversed", "true")
		} else {
			values.Set("sortReversed", "false")
>>>>>>> 4af3ab31
		}
	}

	resp, err := adm.executeMethod(ctx,
		http.MethodGet,
		requestData{
			relPath:     adminAPIPrefix + "/query/drives",
			queryValues: values,
		})
	defer closeResponse(resp)
	if err != nil {
		return nil, err
	}

	if resp.StatusCode != http.StatusOK {
		return nil, httpRespToErrorResponse(resp)
	}

	var drivesResp PaginatedDrivesResponse
	if err = drivesResp.DecodeMsg(msgp.NewReader(resp.Body)); err != nil {
		return nil, err
	}

	return &drivesResp, nil
}

// ErasureSetsResourceOpts contains the available options for the ErasureSetsQuery API
//
//msgp:ignore ErasureSetsResourceOpts
type ErasureSetsResourceOpts struct {
	// Limit defaults to 100 if set to 0.
	// A limit of -1 will return all results.
	Limit  int
	Offset int
	Filter string
	// Sort fields contained in ErasureSetResource.
	//
	// Example: ErasureSetsResourceOpts.Sort = "SetIndex"
	// Assuming the value of SetIndex is of a supported value type.
	//
	// Supported Values Types: int, int8, int16, int32, int64, uint, uint8, uint16, uint32, uint64, float32, float64, string
	Sort string
	// SortReversed will only take effect if Sort is defined
	SortReversed bool
}

// ErasureSetsQuery - Get list of erasure sets
func (adm *AdminClient) ErasureSetsQuery(ctx context.Context, options *ErasureSetsResourceOpts) (*PaginatedErasureSetsResponse, error) {
	values := make(url.Values)

	if options != nil {
		// Add pagination and filter parameters if provided
		values.Set("limit", strconv.Itoa(options.Limit))

		if options.Offset > 0 {
			values.Set("offset", strconv.Itoa(options.Offset))
		}

		if options.Filter != "" {
			values.Set("filter", options.Filter)
		}
		if options.Sort != "" {
			values.Set("sort", options.Sort)
		}
		if options.SortReversed {
			values.Set("sortReversed", "true")
		} else {
			values.Set("sortReversed", "false")
		}
	}

	resp, err := adm.executeMethod(ctx,
		http.MethodGet,
		requestData{
			relPath:     adminAPIPrefix + "/query/sets",
			queryValues: values,
		})
	defer closeResponse(resp)
	if err != nil {
		return nil, err
	}

	if resp.StatusCode != http.StatusOK {
		return nil, httpRespToErrorResponse(resp)
	}

	var setsResp PaginatedErasureSetsResponse
	if err = setsResp.DecodeMsg(msgp.NewReader(resp.Body)); err != nil {
		return nil, err
	}

	return &setsResp, nil
}

// SortSlice allows for slice sorting based on a field as string.
// The referred field must be a string, int, uint, float or a pointer to one of these.
// The field must be exported.
// Structs can be traversed using dot notation, e.g. "Field1.Field2".
func SortSlice[T any](slice []T, field string, reversed bool) {
	if field == "" {
		return
	}

	// Resolve a dotted field path on a value. Pointers are dereferenced.
	// Returns an invalid Value if the path cannot be fully resolved,
	// or if a nil pointer is encountered before reaching the final field.
	getFieldByPath := func(v reflect.Value, parts []string) reflect.Value {
		// Unwrap pointers at the start.
		for v.Kind() == reflect.Ptr {
			if v.IsNil() {
				return reflect.Value{}
			}
			v = v.Elem()
		}
		for i, name := range parts {
			if v.Kind() != reflect.Struct {
				return reflect.Value{}
			}
			f := v.FieldByName(name)
			if !f.IsValid() {
				return reflect.Value{}
			}
			// If not last, continue traversal after deref pointers.
			if i < len(parts)-1 {
				for f.Kind() == reflect.Ptr {
					if f.IsNil() {
						return reflect.Value{}
					}
					f = f.Elem()
				}
				v = f
				continue
			}
			// Last segment: return as-is (could be pointer to primitive or primitive).
			return f
		}
		return reflect.Value{}
	}

	// Compare two field values that are either primitives (string/int/uint/float)
	// or pointers to those primitives. Nil is considered "less" than non-nil.
	less := func(a, b reflect.Value) (bool, bool) {
		// If pointers to primitives, allow a single level deref at the end.
		deref := func(x reflect.Value) (reflect.Value, bool) {
			if !x.IsValid() {
				return reflect.Value{}, true // treat invalid as nil
			}
			if x.Kind() == reflect.Ptr {
				if x.IsNil() {
					return reflect.Value{}, true
				}
				x = x.Elem()
			}
			return x, false
		}

		av, anil := deref(a)
		bv, bnil := deref(b)
		// If either side is effectively nil/invalid, define ordering.
		if anil || bnil {
			if anil && bnil {
				return false, true // equal, not less; handled as comparable
			}
			// nil < non-nil
			return anil && !bnil, true
		}

		switch av.Kind() {
		case reflect.String:
			return av.String() < bv.String(), true
		case reflect.Int, reflect.Int8, reflect.Int16, reflect.Int32, reflect.Int64:
			return av.Int() < bv.Int(), true
		case reflect.Uint, reflect.Uint8, reflect.Uint16, reflect.Uint32, reflect.Uint64, reflect.Uintptr:
			return av.Uint() < bv.Uint(), true
		case reflect.Float32, reflect.Float64:
			return av.Float() < bv.Float(), true
		default:
			// Unsupported type.
			return false, false
		}
	}

	parts := strings.Split(field, ".")
	sort.SliceStable(slice, func(i, j int) bool {
		valI := reflect.ValueOf(slice[i])
		valJ := reflect.ValueOf(slice[j])

		if valI.Kind() == reflect.Ptr {
			if valI.IsNil() {
				// nil < non-nil
				return !reversed // place nil first in ascending, last in descending
			}
			valI = valI.Elem()
		}
		if valJ.Kind() == reflect.Ptr {
			if valJ.IsNil() {
				// If both nil, stable order. If only J is nil, I is "less" in ascending.
				return reversed // in descending, nil first => i<j is false
			}
			valJ = valJ.Elem()
		}

		fieldI := getFieldByPath(valI, parts)
		fieldJ := getFieldByPath(valJ, parts)

		lt, ok := less(fieldI, fieldJ)
		if !ok {
			// If types unsupported or fields invalid, keep original order.
			return false
		}
		if reversed {
			return !lt && !(reflect.DeepEqual(fieldI.Interface(), fieldJ.Interface()))
		}
		return lt
	})
}<|MERGE_RESOLUTION|>--- conflicted
+++ resolved
@@ -57,24 +57,17 @@
 
 // PaginatedDrivesResponse represents a paginated response for drives
 type PaginatedDrivesResponse struct {
-<<<<<<< HEAD
-	Results []DriveResource `json:"results" msg:"r,omitempty"`
-	Count   int             `json:"count" msg:"c"`
-	Total   int             `json:"total" msg:"t"`
-	Offset  int             `json:"offset" msg:"o"`
-
-	// Aggregated are the metrics aggregated for all filtered drives,
-	// not just the results.
-	// Always returned, though day metrics are only available if the option is set.
-	Aggregated DiskMetric `json:"aggregated,omitempty" msg:"m,omitempty"`
-=======
 	Results      []DriveResource `json:"results" msg:"r,omitempty"`
 	Count        int             `json:"count" msg:"c"`
 	Total        int             `json:"total" msg:"t"`
 	Offset       int             `json:"offset" msg:"o"`
 	Sort         string          `json:"sort" msg:"s"`
 	SortReversed bool            `json:"sortReversed" msg:"sr"`
->>>>>>> 4af3ab31
+
+	// Aggregated are the metrics aggregated for all filtered drives,
+	// not just the results.
+	// Always returned, though day metrics are only available if the option is set.
+	Aggregated DiskMetric `json:"aggregated,omitempty" msg:"m,omitempty"`
 }
 
 // PaginatedErasureSetsResponse represents a paginated response for erasure sets
@@ -426,14 +419,6 @@
 //
 //msgp:ignore DrivesResourceOpts
 type DrivesResourceOpts struct {
-<<<<<<< HEAD
-	Limit      int
-	Offset     int
-	Filter     string
-	Metrics    bool // Include per-drive metrics in the response
-	LastMinute bool // Include rolling 1 minute drive metrics. Requires Metrics.
-	LastDay    bool // Include segmented 1 day drive metrics. Requires Metrics.
-=======
 	// Limit defaults to 100 if set to 0.
 	// A limit of -1 will return all results.
 	Limit  int
@@ -448,7 +433,9 @@
 	Sort string
 	// SortReversed will only take effect if Sort is defined
 	SortReversed bool
->>>>>>> 4af3ab31
+	Metrics      bool // Include per-drive metrics in the response
+	LastMinute   bool // Include rolling 1 minute drive metrics. Requires Metrics.
+	LastDay      bool // Include segmented 1 day drive metrics. Requires Metrics.
 }
 
 // DrivesQuery - Get list of drives
@@ -466,16 +453,6 @@
 		if options.Filter != "" {
 			values.Set("filter", options.Filter)
 		}
-<<<<<<< HEAD
-		if options.Metrics {
-			values.Set("metrics", "true")
-		}
-		if options.LastMinute {
-			values.Set("1m", "true")
-		}
-		if options.LastDay {
-			values.Set("24h", "true")
-=======
 		if options.Sort != "" {
 			values.Set("sort", options.Sort)
 		}
@@ -483,7 +460,15 @@
 			values.Set("sortReversed", "true")
 		} else {
 			values.Set("sortReversed", "false")
->>>>>>> 4af3ab31
+		}
+		if options.Metrics {
+			values.Set("metrics", "true")
+		}
+		if options.LastMinute {
+			values.Set("1m", "true")
+		}
+		if options.LastDay {
+			values.Set("24h", "true")
 		}
 	}
 
