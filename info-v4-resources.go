//
// Copyright (c) 2015-2025 MinIO, Inc.
//
// This file is part of MinIO Object Storage stack
//
// This program is free software: you can redistribute it and/or modify
// it under the terms of the GNU Affero General Public License as
// published by the Free Software Foundation, either version 3 of the
// License, or (at your option) any later version.
//
// This program is distributed in the hope that it will be useful,
// but WITHOUT ANY WARRANTY; without even the implied warranty of
// MERCHANTABILITY or FITNESS FOR A PARTICULAR PURPOSE.  See the
// GNU Affero General Public License for more details.
//
// You should have received a copy of the GNU Affero General Public License
// along with this program. If not, see <http://www.gnu.org/licenses/>.
//

package madmin

import (
	"context"
	"net/http"
	"net/url"
	"reflect"
	"sort"
	"strconv"
	"strings"

	"github.com/tinylib/msgp/msgp"
)

//msgp:clearomitted
//msgp:timezone utc
//go:generate msgp -file $GOFILE

// PaginatedPoolsResponse represents a paginated response for pools
type PaginatedPoolsResponse struct {
	Results      []PoolResource `json:"results" msg:"r,omitempty"`
	Count        int            `json:"count" msg:"c"`
	Total        int            `json:"total" msg:"t"`
	Offset       int            `json:"offset" msg:"o"`
	Sort         string         `json:"sort" msg:"s"`
	SortReversed bool           `json:"sortReversed" msg:"sr"`
}

// PaginatedNodesResponse represents a paginated response for nodes
type PaginatedNodesResponse struct {
<<<<<<< HEAD
	Results      []NodeResource `json:"results" msg:"r,omitempty"`
	Count        int            `json:"count" msg:"c"`
	Total        int            `json:"total" msg:"t"`
	Offset       int            `json:"offset" msg:"o"`
	Sort         string         `json:"sort" msg:"s"`
	SortReversed bool           `json:"sortReversed" msg:"sr"`

	// Aggregated are the metrics aggregated for all filtered nodes,
	// not just the results.
	Aggregated *Metrics `json:"aggregated,omitempty" msg:"m,omitempty"`
=======
	Results      []NodeResource    `json:"results" msg:"r,omitempty"`
	Summary      NodesQuerySummary `json:"summary" msg:"sum"`
	Count        int               `json:"count" msg:"c"`
	Total        int               `json:"total" msg:"t"`
	Offset       int               `json:"offset" msg:"o"`
	Sort         string            `json:"sort" msg:"s"`
	SortReversed bool              `json:"sortReversed" msg:"sr"`
}

// NodesQuerySummary contains summary statistics for all nodes in the cluster
type NodesQuerySummary struct {
	Offline      int `json:"Offline" msg:"off"`
	Initializing int `json:"Initializing" msg:"ini"`
	Online       int `json:"Online" msg:"on"`
	Unknown      int `json:"Unknown" msg:"un"`
>>>>>>> 1543ce7b
}

// PaginatedDrivesResponse represents a paginated response for drives
type PaginatedDrivesResponse struct {
	Results      []DriveResource `json:"results" msg:"r,omitempty"`
	Count        int             `json:"count" msg:"c"`
	Total        int             `json:"total" msg:"t"`
	Offset       int             `json:"offset" msg:"o"`
	Sort         string          `json:"sort" msg:"s"`
	SortReversed bool            `json:"sortReversed" msg:"sr"`

	// Aggregated are the metrics aggregated for all filtered drives,
	// not just the results.
	// Always returned, though day metrics are only available if the option is set.
	Aggregated DiskMetric `json:"aggregated,omitempty" msg:"m,omitempty"`
}

// DrivesQuerySummary contains a summary for all drives, ignoring pagination and query limits.
type DrivesQuerySummary struct {
	StateOk          int `json:"stateOk" msg:"s"`
	StateOffline     int `json:"stateOffline" msg:"so"`
	StateCorrupt     int `json:"stateCorrupt" msg:"sc"`
	StateMissing     int `json:"stateMissing" msg:"sm"`
	StatePermission  int `json:"statePermission" msg:"sp"`
	StateFaulty      int `json:"stateFaulty" msg:"sf"`
	StateRootMount   int `json:"stateRootMount" msg:"srm"`
	StateUnknown     int `json:"stateUnknown" msg:"sun"`
	StateUnformatted int `json:"stateUnformatted" msg:"suf"`
}

// PaginatedErasureSetsResponse represents a paginated response for erasure sets
type PaginatedErasureSetsResponse struct {
	Results      []ErasureSetResource `json:"results" msg:"r,omitempty"`
	Count        int                  `json:"count" msg:"c"`
	Total        int                  `json:"total" msg:"t"`
	Offset       int                  `json:"offset" msg:"o"`
	Sort         string               `json:"sort" msg:"s"`
	SortReversed bool                 `json:"sortReversed" msg:"sr"`
}

// PoolLayout contains layout information for a storage pool including server and drive counts
type PoolLayout struct {
	Servers       int `json:"servers" msg:"s"`
	Drives        int `json:"drives" msg:"d"`
	DrivesOffline int `json:"drivesOffline" msg:"do"`
	DrivesHealing int `json:"drivesHealing" msg:"dh"`
}

// ClusterResource represents comprehensive high-level information about the MinIO cluster
type ClusterResource struct {
	Mode              string       `json:"mode" msg:"m"`
	Domains           []string     `json:"domains,omitempty" msg:"d,omitempty"`
	Region            string       `json:"region,omitempty" msg:"r,omitempty"`
	DeploymentID      string       `json:"deploymentId" msg:"di"`
	PoolCount         int          `json:"poolCount" msg:"pc"`
	PoolsLayout       []PoolLayout `json:"poolsLayout,omitempty" msg:"pl,omitempty"`
	NodeCount         int          `json:"nodeCount" msg:"nc"`
	DriveCount        int          `json:"driveCount" msg:"dc"`
	SetCount          int          `json:"setCount" msg:"sc"`
	BucketCount       int          `json:"bucketCount" msg:"bc"`
	ObjectCount       int          `json:"objectCount" msg:"oc"`
	VersionCount      int          `json:"versionCount" msg:"vc"`
	DeleteMarkerCount int          `json:"deleteMarkerCount" msg:"dmc"`
	TotalSize         uint64       `json:"totalSize" msg:"ts"`
	OnlineDrives      int          `json:"onlineDrives" msg:"od"`
	OfflineDrives     int          `json:"offlineDrives" msg:"fd"`
	RawTotalBytes     uint64       `json:"rawTotalBytes" msg:"rtb"`
	RawFreeBytes      uint64       `json:"rawFreeBytes" msg:"rfb"`
	UsableTotalBytes  uint64       `json:"usableTotalBytes" msg:"utb"`
	UsableFreeBytes   uint64       `json:"UsableFreeBytes" msg:"ufb"`
	// Metrics contains the metrics aggregated for cluster if requested.
	Metrics *Metrics `json:"metrics,omitempty" msg:"met,omitempty"`
}

// ServicesResourceInfo holds information about external services and integrations connected to the cluster
type ServicesResourceInfo struct {
	LDAP          LDAP                          `json:"ldap" msg:"l"`
	Logger        []Logger                      `json:"logger,omitempty" msg:"lg,omitempty"`
	Audit         []Audit                       `json:"audit,omitempty" msg:"a,omitempty"`
	Notifications []map[string][]TargetIDStatus `json:"notifications,omitempty" msg:"n,omitempty"`
	KMSStatus     []KMS                         `json:"kms,omitempty" msg:"k,omitempty"`
}

// PoolResource represents detailed information about a storage pool including capacity, usage, and drive statistics
type PoolResource struct {
	PoolIndex          int      `json:"poolindex" msg:"i"`
	StripeSize         int      `json:"stripeSize" msg:"ss"`
	TotalSets          int      `json:"totalSets" msg:"ts"`
	WriteQuorum        int      `json:"writeQuorum" msg:"wq"`
	ReadQuorum         int      `json:"readQuorum" msg:"rq"`
	Nodes              []string `json:"nodes,omitempty" msg:"n,omitempty"`
	DriveCount         int      `json:"driveCount" msg:"dc"`
	DrivesOnline       int      `json:"drivesOnline" msg:"do"`
	DrivesOffline      int      `json:"drivesOffline" msg:"doff"`
	DrivesHealing      int      `json:"drivesHealing" msg:"dh"`
	NodeCount          int      `json:"nodeCount" msg:"nc"`
	RawUsage           uint64   `json:"rawUsage" msg:"ru"`
	RawCapacity        uint64   `json:"rawCapacity" msg:"rc"`
	Usage              uint64   `json:"usage" msg:"u"`
	ObjectsCount       uint64   `json:"objectsCount" msg:"oc"`
	VersionsCount      uint64   `json:"versionsCount" msg:"vc"`
	DeleteMarkersCount uint64   `json:"deleteMarkersCount" msg:"dmc"`
}

// DriveCounts contains counts of drives categorized by their operational state
type DriveCounts struct {
	Ok          int `json:"ok" msg:"ok"`
	Offline     int `json:"offline" msg:"of"`
	Corrupt     int `json:"corrupt" msg:"cr"`
	Missing     int `json:"missing" msg:"mi"`
	Permission  int `json:"permission" msg:"pe"`
	Faulty      int `json:"faulty" msg:"fa"`
	RootMount   int `json:"rootMount" msg:"ro"`
	Unknown     int `json:"unknown" msg:"un"`
	Unformatted int `json:"unformatted" msg:"uf"`
}

// NodeResource represents detailed information about a MinIO server node including version, state, and drive counts
type NodeResource struct {
	Host        string      `json:"host" msg:"h"`
	Version     string      `json:"version" msg:"v"`
	CommitID    string      `json:"commitId" msg:"c"`
	Uptime      int64       `json:"uptime" msg:"u"`
	State       string      `json:"state" msg:"s"`
	TotalDrives int         `json:"totalDrives" msg:"td"`
	DriveCounts DriveCounts `json:"driveCounts" msg:"dc"`
	PoolIndex   int         `json:"poolIndex" msg:"pi"`
	PoolIndexes []int       `json:"poolIndexes,omitempty" msg:"pis,omitempty"`

	// Metrics contains the metrics aggregated for node if requested.
	Metrics *Metrics `json:"metrics,omitempty" msg:"m,omitempty"`
}

// DriveResource represents detailed information about a storage drive including capacity, usage, and metrics
type DriveResource struct {
	ID          string      `json:"id" msg:"i"`
	DriveIndex  int         `json:"idx" msg:"idx"`
	ServerIndex int         `json:"serverIndex" msg:"sidx"`
	Path        string      `json:"path" msg:"p"`
	NodeID      string      `json:"nodeId" msg:"ni"`
	PoolIndex   int         `json:"poolIndex" msg:"pi"`
	SetIndex    int         `json:"setIndex" msg:"si"`
	State       string      `json:"state" msg:"s"`
	Healing     bool        `json:"healing" msg:"h"`
	Size        uint64      `json:"size" msg:"sz"`
	Used        uint64      `json:"used" msg:"u"`
	Available   uint64      `json:"available" msg:"a"`
	InodesFree  uint64      `json:"inodesFree" msg:"if"`
	InodesUsed  uint64      `json:"inodesUsed" msg:"iu"`
	UUID        string      `json:"uuid" msg:"uid"`
	Metrics     *DiskMetric `json:"metrics,omitempty" msg:"m,omitempty"`
}

// ErasureSetResource represents detailed information about an erasure coding set including drive counts and capacity
type ErasureSetResource struct {
	PoolIndex          int      `json:"poolIndex" msg:"pi"`
	SetIndex           int      `json:"setIndex" msg:"si"`
	DriveCount         int      `json:"driveCount" msg:"dc"`
	OfflineDrives      int      `json:"offlineDrives" msg:"od"`
	OnlineDrives       int      `json:"onlineDrives" msg:"ond"`
	HealDisks          int      `json:"healDisks" msg:"hd"`
	ReadQuorum         int      `json:"readQuorum" msg:"rq"`
	WriteQuorum        int      `json:"writeQuorum" msg:"wq"`
	Nodes              []string `json:"nodes,omitempty" msg:"n,omitempty"`
	RawUsage           uint64   `json:"rawUsage" msg:"ru"`
	RawCapacity        uint64   `json:"rawCapacity" msg:"rc"`
	Usage              uint64   `json:"usage" msg:"u"`
	ObjectsCount       uint64   `json:"objectsCount" msg:"oc"`
	VersionsCount      uint64   `json:"versionsCount" msg:"vc"`
	DeleteMarkersCount uint64   `json:"deleteMarkersCount" msg:"dmc"`
}

// ClusterSummaryUsage contains storage usage statistics for the cluster
type ClusterSummaryUsage struct {
	TotalCapacity int64 `json:"totalCapacity" msg:"tc"`
	Available     int64 `json:"available" msg:"av"`
	DrivesUsage   int64 `json:"drivesUsage" msg:"du"`
}

// ClusterSummaryCount contains resource counts with status breakdown
type ClusterSummaryCount struct {
	Total   int `json:"total" msg:"t"`
	Online  int `json:"online" msg:"on"`
	Offline int `json:"offline" msg:"off"`
	Healing int `json:"healing" msg:"hl"`
}

// DriveSummaryCount contains drive counts with status breakdown
type DriveSummaryCount struct {
	Total   int `json:"total" msg:"t"`
	Online  int `json:"online" msg:"on"`
	Offline int `json:"offline" msg:"off"`
	Healing int `json:"healing" msg:"hl"`
}

// PoolDetails contains detailed configuration and statistics for a storage pool
type PoolDetails struct {
	TotalServers       int `json:"totalServers" msg:"ts"`
	TotalObjects       int `json:"totalObjects" msg:"to"`
	TotalDeleteMarkers int `json:"totalDeleteMarkers" msg:"tdm"`
	TotalVersions      int `json:"totalVersions" msg:"tv"`
	ErasureSets        int `json:"erasureSets" msg:"es"`
	DrivesPerSet       int `json:"drivesPerSet" msg:"dps"`
	Parity             int `json:"parity" msg:"p"`
}

// PoolSummary contains summary information for a storage pool including usage and drive statistics
type PoolSummary struct {
	Index   int                 `json:"index" msg:"idx"`
	Usage   ClusterSummaryUsage `json:"usage" msg:"us"`
	Drives  DriveSummaryCount   `json:"drives" msg:"drv"`
	Details PoolDetails         `json:"details" msg:"dtls"`
}

// ClusterSummaryResponse contains a comprehensive summary of cluster resources and statistics
type ClusterSummaryResponse struct {
	Encryption   bool                `json:"encryption" msg:"enc"`
	Version      string              `json:"version" msg:"ver"`
	DeploymentID string              `json:"deploymentID" msg:"did"`
	Region       string              `json:"region" msg:"reg"`
	Domains      []string            `json:"domains" msg:"dom"`
	Mode         string              `json:"mode" msg:"mod"`
	Usage        ClusterSummaryUsage `json:"usage" msg:"us"`
	Servers      ClusterSummaryCount `json:"servers" msg:"srv"`
	Drives       DriveSummaryCount   `json:"drives" msg:"drv"`
	Pools        []PoolSummary       `json:"pools" msg:"pls"`
}

// ClusterSummaryResourceOpts ask for additional data from the server
// this is not used at the moment, kept here for future
// extensibility.
//
//msgp:ignore ClusterSummaryResourceOpts
type ClusterSummaryResourceOpts struct{}

func (adm *AdminClient) ClusterSummaryQuery(ctx context.Context, _ ClusterSummaryResourceOpts) (ClusterSummaryResponse, error) {
	values := make(url.Values)
	resp, err := adm.executeMethod(ctx,
		http.MethodGet,
		requestData{
			relPath:     adminAPIPrefix + "/cluster-summary",
			queryValues: values,
		})
	defer closeResponse(resp)
	if err != nil {
		return ClusterSummaryResponse{}, err
	}

	if resp.StatusCode != http.StatusOK {
		return ClusterSummaryResponse{}, httpRespToErrorResponse(resp)
	}

	var info ClusterSummaryResponse
	if err = info.DecodeMsg(msgp.NewReader(resp.Body)); err != nil {
		return ClusterSummaryResponse{}, err
	}

	return info, nil
}

// ClusterResourceOpts ask for additional data from the server
// this is not used at the moment, kept here for future
// extensibility.
//
//msgp:ignore ClusterResourceOpts
type ClusterResourceOpts struct {
	// Metrics will include per-node metrics in the response if set
	Metrics OptionalMetrics
}

// ClusterQuery - Get high-level information about the cluster
func (adm *AdminClient) ClusterQuery(ctx context.Context, options ClusterResourceOpts) (ClusterResource, error) {
	values := make(url.Values)
	options.Metrics.apply(values)
	resp, err := adm.executeMethod(ctx,
		http.MethodGet,
		requestData{
			relPath:     adminAPIPrefix + "/query/cluster",
			queryValues: values,
		})
	defer closeResponse(resp)
	if err != nil {
		return ClusterResource{}, err
	}

	if resp.StatusCode != http.StatusOK {
		return ClusterResource{}, httpRespToErrorResponse(resp)
	}

	var info ClusterResource
	if err = info.DecodeMsg(msgp.NewReader(resp.Body)); err != nil {
		return ClusterResource{}, err
	}

	return info, nil
}

// ServicesResourceOpts ask for additional data from the server
// this is not used at the moment, kept here for future
// extensibility.
//
//msgp:ignore ServicesResourceOpts
type ServicesResourceOpts struct{}

// ServicesQuery - Get information about services connected to the cluster
func (adm *AdminClient) ServicesQuery(ctx context.Context, _ ServicesResourceOpts) (ServicesResourceInfo, error) {
	values := make(url.Values)
	resp, err := adm.executeMethod(ctx,
		http.MethodGet,
		requestData{
			relPath:     adminAPIPrefix + "/query/services",
			queryValues: values,
		})
	defer closeResponse(resp)
	if err != nil {
		return ServicesResourceInfo{}, err
	}

	if resp.StatusCode != http.StatusOK {
		return ServicesResourceInfo{}, httpRespToErrorResponse(resp)
	}

	var info ServicesResourceInfo
	if err = info.DecodeMsg(msgp.NewReader(resp.Body)); err != nil {
		return ServicesResourceInfo{}, err
	}

	return info, nil
}

// PoolsResourceOpts contains the available options for the PoolsQuery API
//
//msgp:ignore PoolsResourceOpts
type PoolsResourceOpts struct {
	// Limit defaults to 100 if set to 0.
	// A limit of -1 will return all results.
	Limit  int
	Offset int
	Filter string
	// Sort fields contained in PoolResource.
	//
	// Example: PoolsResourceOpts.Sort = "PoolIndex"
	// Assuming the value of PoolIndex is of a supported value type.
	//
	// Supported Values Types: int, int8, int16, int32, int64, uint, uint8, uint16, uint32, uint64, float32, float64, string
	Sort string
	// SortReversed will only take effect if Sort is defined
	SortReversed bool
}

func (adm *AdminClient) PoolsQuery(ctx context.Context, options *PoolsResourceOpts) (*PaginatedPoolsResponse, error) {
	values := make(url.Values)

	if options != nil {
		values.Set("limit", strconv.Itoa(options.Limit))

		if options.Offset > 0 {
			values.Set("offset", strconv.Itoa(options.Offset))
		}
		if options.Filter != "" {
			values.Set("filter", options.Filter)
		}
		if options.Sort != "" {
			values.Set("sort", options.Sort)
		}
		if options.SortReversed {
			values.Set("sortReversed", "true")
		} else {
			values.Set("sortReversed", "false")
		}
	}

	resp, err := adm.executeMethod(ctx,
		http.MethodGet,
		requestData{
			relPath:     adminAPIPrefix + "/query/pools",
			queryValues: values,
		})
	defer closeResponse(resp)
	if err != nil {
		return nil, err
	}

	if resp.StatusCode != http.StatusOK {
		return nil, httpRespToErrorResponse(resp)
	}

	// Parse the paginated response using msgp
	var poolsResp PaginatedPoolsResponse
	if err = poolsResp.DecodeMsg(msgp.NewReader(resp.Body)); err != nil {
		return nil, err
	}

	return &poolsResp, nil
}

// NodesResourceOpts contains the available options for the NodesQuery API
//
//msgp:ignore NodesResourceOpts
type NodesResourceOpts struct {
	// Limit defaults to 100 if set to 0.
	// A limit of -1 will return all results.
	Limit  int
	Offset int
	Filter string
	// Sort fields contained in NodeResource.
	//
	// Example: NodesResourceOpts.Sort = "PoolIndex"
	// Assuming the value of PoolIndex is of a supported value type.
	//
	// Supported Values Types: int, int8, int16, int32, int64, uint, uint8, uint16, uint32, uint64, float32, float64, string
	Sort string
	// SortReversed will only take effect if Sort is defined
	SortReversed bool

	// Metrics will include per-node metrics in the response if set
	Metrics OptionalMetrics
}

// NodesQuery - Get list of nodes
func (adm *AdminClient) NodesQuery(ctx context.Context, options *NodesResourceOpts) (*PaginatedNodesResponse, error) {
	values := make(url.Values)

	if options != nil {
		options.Metrics.apply(values)
		// Add pagination and filter parameters if provided
		values.Set("limit", strconv.Itoa(options.Limit))

		if options.Offset > 0 {
			values.Set("offset", strconv.Itoa(options.Offset))
		}

		if options.Filter != "" {
			values.Set("filter", options.Filter)
		}
		if options.Sort != "" {
			values.Set("sort", options.Sort)
		}
		if options.SortReversed {
			values.Set("sortReversed", "true")
		} else {
			values.Set("sortReversed", "false")
		}
	}

	resp, err := adm.executeMethod(ctx,
		http.MethodGet,
		requestData{
			relPath:     adminAPIPrefix + "/query/nodes",
			queryValues: values,
		})
	defer closeResponse(resp)
	if err != nil {
		return nil, err
	}

	if resp.StatusCode != http.StatusOK {
		return nil, httpRespToErrorResponse(resp)
	}

	var nodesResp PaginatedNodesResponse
	if err = nodesResp.DecodeMsg(msgp.NewReader(resp.Body)); err != nil {
		return nil, err
	}

	return &nodesResp, nil
}

// DrivesResourceOpts contains the available options for the DrivesQuery API
//
//msgp:ignore DrivesResourceOpts
type DrivesResourceOpts struct {
	// Limit defaults to 100 if set to 0.
	// A limit of -1 will return all results.
	Limit  int
	Offset int
	Filter string
	// Sort fields contained in DriveResource.
	//
	// Example: DrivesResourceOpts.Sort = "ServerIndex"
	// Assuming the value of ServerIndex is of a supported value type.
	//
	// Supported Values Types: int, int8, int16, int32, int64, uint, uint8, uint16, uint32, uint64, float32, float64, string
	Sort string
	// SortReversed will only take effect if Sort is defined
	SortReversed bool
	Metrics      bool // Include per-drive metrics in the response
	LastMinute   bool // Include rolling 1 minute drive metrics. Requires Metrics.
	LastDay      bool // Include segmented 1 day drive metrics. Requires Metrics.
}

// DrivesQuery - Get list of drives
func (adm *AdminClient) DrivesQuery(ctx context.Context, options *DrivesResourceOpts) (*PaginatedDrivesResponse, error) {
	values := make(url.Values)

	if options != nil {
		// Add pagination and filter parameters if provided
		values.Set("limit", strconv.Itoa(options.Limit))

		if options.Offset > 0 {
			values.Set("offset", strconv.Itoa(options.Offset))
		}

		if options.Filter != "" {
			values.Set("filter", options.Filter)
		}
		if options.Sort != "" {
			values.Set("sort", options.Sort)
		}
		if options.SortReversed {
			values.Set("sortReversed", "true")
		} else {
			values.Set("sortReversed", "false")
		}
		if options.Metrics {
			values.Set("metrics", "true")
		}
		if options.LastMinute {
			values.Set("1m", "true")
		}
		if options.LastDay {
			values.Set("24h", "true")
		}
	}

	resp, err := adm.executeMethod(ctx,
		http.MethodGet,
		requestData{
			relPath:     adminAPIPrefix + "/query/drives",
			queryValues: values,
		})
	defer closeResponse(resp)
	if err != nil {
		return nil, err
	}

	if resp.StatusCode != http.StatusOK {
		return nil, httpRespToErrorResponse(resp)
	}

	var drivesResp PaginatedDrivesResponse
	if err = drivesResp.DecodeMsg(msgp.NewReader(resp.Body)); err != nil {
		return nil, err
	}

	return &drivesResp, nil
}

// ErasureSetsResourceOpts contains the available options for the ErasureSetsQuery API
//
//msgp:ignore ErasureSetsResourceOpts
type ErasureSetsResourceOpts struct {
	// Limit defaults to 100 if set to 0.
	// A limit of -1 will return all results.
	Limit  int
	Offset int
	Filter string
	// Sort fields contained in ErasureSetResource.
	//
	// Example: ErasureSetsResourceOpts.Sort = "SetIndex"
	// Assuming the value of SetIndex is of a supported value type.
	//
	// Supported Values Types: int, int8, int16, int32, int64, uint, uint8, uint16, uint32, uint64, float32, float64, string
	Sort string
	// SortReversed will only take effect if Sort is defined
	SortReversed bool
}

// ErasureSetsQuery - Get list of erasure sets
func (adm *AdminClient) ErasureSetsQuery(ctx context.Context, options *ErasureSetsResourceOpts) (*PaginatedErasureSetsResponse, error) {
	values := make(url.Values)

	if options != nil {
		// Add pagination and filter parameters if provided
		values.Set("limit", strconv.Itoa(options.Limit))

		if options.Offset > 0 {
			values.Set("offset", strconv.Itoa(options.Offset))
		}

		if options.Filter != "" {
			values.Set("filter", options.Filter)
		}
		if options.Sort != "" {
			values.Set("sort", options.Sort)
		}
		if options.SortReversed {
			values.Set("sortReversed", "true")
		} else {
			values.Set("sortReversed", "false")
		}
	}

	resp, err := adm.executeMethod(ctx,
		http.MethodGet,
		requestData{
			relPath:     adminAPIPrefix + "/query/sets",
			queryValues: values,
		})
	defer closeResponse(resp)
	if err != nil {
		return nil, err
	}

	if resp.StatusCode != http.StatusOK {
		return nil, httpRespToErrorResponse(resp)
	}

	var setsResp PaginatedErasureSetsResponse
	if err = setsResp.DecodeMsg(msgp.NewReader(resp.Body)); err != nil {
		return nil, err
	}

	return &setsResp, nil
}

// SortSlice sorts a slice of structs based on a specified field path using reflection.
// The field parameter supports dot notation for nested fields (e.g., "Field1.Field2").
// Supported field types: string, int, uint, float variants, and pointers to these types.
// The field must be exported. Nil values are sorted as "less than" non-nil values.
// If reversed is true, the sort order is reversed.
func SortSlice[T any](slice []T, field string, reversed bool) {
	if field == "" {
		return
	}

	// Resolve a dotted field path on a value. Pointers are dereferenced.
	// Returns an invalid Value if the path cannot be fully resolved,
	// or if a nil pointer is encountered before reaching the final field.
	getFieldByPath := func(v reflect.Value, parts []string) reflect.Value {
		// Unwrap pointers at the start.
		for v.Kind() == reflect.Ptr {
			if v.IsNil() {
				return reflect.Value{}
			}
			v = v.Elem()
		}
		for i, name := range parts {
			if v.Kind() != reflect.Struct {
				return reflect.Value{}
			}
			f := v.FieldByName(name)
			if !f.IsValid() {
				return reflect.Value{}
			}
			// If not last, continue traversal after deref pointers.
			if i < len(parts)-1 {
				for f.Kind() == reflect.Ptr {
					if f.IsNil() {
						return reflect.Value{}
					}
					f = f.Elem()
				}
				v = f
				continue
			}
			// Last segment: return as-is (could be pointer to primitive or primitive).
			return f
		}
		return reflect.Value{}
	}

	// Compare two field values that are either primitives (string/int/uint/float)
	// or pointers to those primitives. Nil is considered "less" than non-nil.
	less := func(a, b reflect.Value) (bool, bool) {
		// If pointers to primitives, allow a single level deref at the end.
		deref := func(x reflect.Value) (reflect.Value, bool) {
			if !x.IsValid() {
				return reflect.Value{}, true // treat invalid as nil
			}
			if x.Kind() == reflect.Ptr {
				if x.IsNil() {
					return reflect.Value{}, true
				}
				x = x.Elem()
			}
			return x, false
		}

		av, anil := deref(a)
		bv, bnil := deref(b)
		// If either side is effectively nil/invalid, define ordering.
		if anil || bnil {
			if anil && bnil {
				return false, true // equal, not less; handled as comparable
			}
			// nil < non-nil
			return anil && !bnil, true
		}

		switch av.Kind() {
		case reflect.String:
			return av.String() < bv.String(), true
		case reflect.Int, reflect.Int8, reflect.Int16, reflect.Int32, reflect.Int64:
			return av.Int() < bv.Int(), true
		case reflect.Uint, reflect.Uint8, reflect.Uint16, reflect.Uint32, reflect.Uint64, reflect.Uintptr:
			return av.Uint() < bv.Uint(), true
		case reflect.Float32, reflect.Float64:
			return av.Float() < bv.Float(), true
		default:
			// Unsupported type.
			return false, false
		}
	}

	parts := strings.Split(field, ".")
	sort.SliceStable(slice, func(i, j int) bool {
		valI := reflect.ValueOf(slice[i])
		valJ := reflect.ValueOf(slice[j])

		if valI.Kind() == reflect.Ptr {
			if valI.IsNil() {
				// nil < non-nil
				return !reversed // place nil first in ascending, last in descending
			}
			valI = valI.Elem()
		}
		if valJ.Kind() == reflect.Ptr {
			if valJ.IsNil() {
				// If both nil, stable order. If only J is nil, I is "less" in ascending.
				return reversed // in descending, nil first => i<j is false
			}
			valJ = valJ.Elem()
		}

		fieldI := getFieldByPath(valI, parts)
		fieldJ := getFieldByPath(valJ, parts)

		lt, ok := less(fieldI, fieldJ)
		if !ok {
			// If types unsupported or fields invalid, keep original order.
			return false
		}
		if reversed {
			return !lt && !(reflect.DeepEqual(fieldI.Interface(), fieldJ.Interface()))
		}
		return lt
	})
}

// OptionalMetrics indicates optional metrics to include in the response.
type OptionalMetrics struct {
	Types MetricType
	Flags MetricFlags
}

func (o OptionalMetrics) apply(q url.Values) {
	if o.Types != 0 {
		q.Set("metric-types", strconv.FormatUint(uint64(o.Types), 10))
		q.Set("metric-flags", strconv.FormatUint(uint64(o.Flags), 10))
	}
}

// Add adds the given metrics to the OptionalMetrics.
func (o *OptionalMetrics) Add(m ...MetricType) {
	for _, t := range m {
		o.Types = o.Types | t
	}
}

// AddFlags adds the given flags to the OptionalMetrics.
func (o *OptionalMetrics) AddFlags(f ...MetricFlags) {
	for _, f := range f {
		o.Flags = o.Flags | f
	}
}

func (o *OptionalMetrics) Parse(q url.Values) {
	if t, err := strconv.ParseUint(q.Get("metric-types"), 10, 64); err == nil {
		o.Types = MetricType(t)
	}
	if f, err := strconv.ParseUint(q.Get("metric-flags"), 10, 64); err == nil {
		o.Flags = MetricFlags(f)
	}
}<|MERGE_RESOLUTION|>--- conflicted
+++ resolved
@@ -47,18 +47,6 @@
 
 // PaginatedNodesResponse represents a paginated response for nodes
 type PaginatedNodesResponse struct {
-<<<<<<< HEAD
-	Results      []NodeResource `json:"results" msg:"r,omitempty"`
-	Count        int            `json:"count" msg:"c"`
-	Total        int            `json:"total" msg:"t"`
-	Offset       int            `json:"offset" msg:"o"`
-	Sort         string         `json:"sort" msg:"s"`
-	SortReversed bool           `json:"sortReversed" msg:"sr"`
-
-	// Aggregated are the metrics aggregated for all filtered nodes,
-	// not just the results.
-	Aggregated *Metrics `json:"aggregated,omitempty" msg:"m,omitempty"`
-=======
 	Results      []NodeResource    `json:"results" msg:"r,omitempty"`
 	Summary      NodesQuerySummary `json:"summary" msg:"sum"`
 	Count        int               `json:"count" msg:"c"`
@@ -66,6 +54,10 @@
 	Offset       int               `json:"offset" msg:"o"`
 	Sort         string            `json:"sort" msg:"s"`
 	SortReversed bool              `json:"sortReversed" msg:"sr"`
+
+	// Aggregated are the metrics aggregated for all filtered nodes,
+	// not just the results.
+	Aggregated *Metrics `json:"aggregated,omitempty" msg:"m,omitempty"`
 }
 
 // NodesQuerySummary contains summary statistics for all nodes in the cluster
@@ -74,7 +66,6 @@
 	Initializing int `json:"Initializing" msg:"ini"`
 	Online       int `json:"Online" msg:"on"`
 	Unknown      int `json:"Unknown" msg:"un"`
->>>>>>> 1543ce7b
 }
 
 // PaginatedDrivesResponse represents a paginated response for drives
